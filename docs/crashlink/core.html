<!doctype html>
<html lang="en">
<head>
<meta charset="utf-8">
<meta name="viewport" content="width=device-width, initial-scale=1, minimum-scale=1">
<meta name="generator" content="pdoc3 0.11.5">
<title>crashlink.core API documentation</title>
<meta name="description" content="Core bytecode format definitions …">
<link rel="stylesheet" href="https://cdnjs.cloudflare.com/ajax/libs/10up-sanitize.css/13.0.0/sanitize.min.css" integrity="sha512-y1dtMcuvtTMJc1yPgEqF0ZjQbhnc/bFhyvIyVNb9Zk5mIGtqVaAB1Ttl28su8AvFMOY0EwRbAe+HCLqj6W7/KA==" crossorigin>
<link rel="stylesheet" href="https://cdnjs.cloudflare.com/ajax/libs/10up-sanitize.css/13.0.0/typography.min.css" integrity="sha512-Y1DYSb995BAfxobCkKepB1BqJJTPrOp3zPL74AWFugHHmmdcvO+C48WLrUOlhGMc0QG7AE3f7gmvvcrmX2fDoA==" crossorigin>
<link rel="stylesheet" href="https://cdnjs.cloudflare.com/ajax/libs/highlight.js/11.9.0/styles/default.min.css" crossorigin>
<style>:root{--highlight-color:#fe9}.flex{display:flex !important}body{line-height:1.5em}#content{padding:20px}#sidebar{padding:1.5em;overflow:hidden}#sidebar > *:last-child{margin-bottom:2cm}.http-server-breadcrumbs{font-size:130%;margin:0 0 15px 0}#footer{font-size:.75em;padding:5px 30px;border-top:1px solid #ddd;text-align:right}#footer p{margin:0 0 0 1em;display:inline-block}#footer p:last-child{margin-right:30px}h1,h2,h3,h4,h5{font-weight:300}h1{font-size:2.5em;line-height:1.1em}h2{font-size:1.75em;margin:2em 0 .50em 0}h3{font-size:1.4em;margin:1.6em 0 .7em 0}h4{margin:0;font-size:105%}h1:target,h2:target,h3:target,h4:target,h5:target,h6:target{background:var(--highlight-color);padding:.2em 0}a{color:#058;text-decoration:none;transition:color .2s ease-in-out}a:visited{color:#503}a:hover{color:#b62}.title code{font-weight:bold}h2[id^="header-"]{margin-top:2em}.ident{color:#900;font-weight:bold}pre code{font-size:.8em;line-height:1.4em;padding:1em;display:block}code{background:#f3f3f3;font-family:"DejaVu Sans Mono",monospace;padding:1px 4px;overflow-wrap:break-word}h1 code{background:transparent}pre{border-top:1px solid #ccc;border-bottom:1px solid #ccc;margin:1em 0}#http-server-module-list{display:flex;flex-flow:column}#http-server-module-list div{display:flex}#http-server-module-list dt{min-width:10%}#http-server-module-list p{margin-top:0}.toc ul,#index{list-style-type:none;margin:0;padding:0}#index code{background:transparent}#index h3{border-bottom:1px solid #ddd}#index ul{padding:0}#index h4{margin-top:.6em;font-weight:bold}@media (min-width:200ex){#index .two-column{column-count:2}}@media (min-width:300ex){#index .two-column{column-count:3}}dl{margin-bottom:2em}dl dl:last-child{margin-bottom:4em}dd{margin:0 0 1em 3em}#header-classes + dl > dd{margin-bottom:3em}dd dd{margin-left:2em}dd p{margin:10px 0}.name{background:#eee;font-size:.85em;padding:5px 10px;display:inline-block;min-width:40%}.name:hover{background:#e0e0e0}dt:target .name{background:var(--highlight-color)}.name > span:first-child{white-space:nowrap}.name.class > span:nth-child(2){margin-left:.4em}.inherited{color:#999;border-left:5px solid #eee;padding-left:1em}.inheritance em{font-style:normal;font-weight:bold}.desc h2{font-weight:400;font-size:1.25em}.desc h3{font-size:1em}.desc dt code{background:inherit}.source > summary,.git-link-div{color:#666;text-align:right;font-weight:400;font-size:.8em;text-transform:uppercase}.source summary > *{white-space:nowrap;cursor:pointer}.git-link{color:inherit;margin-left:1em}.source pre{max-height:500px;overflow:auto;margin:0}.source pre code{font-size:12px;overflow:visible;min-width:max-content}.hlist{list-style:none}.hlist li{display:inline}.hlist li:after{content:',\2002'}.hlist li:last-child:after{content:none}.hlist .hlist{display:inline;padding-left:1em}img{max-width:100%}td{padding:0 .5em}.admonition{padding:.1em 1em;margin:1em 0}.admonition-title{font-weight:bold}.admonition.note,.admonition.info,.admonition.important{background:#aef}.admonition.todo,.admonition.versionadded,.admonition.tip,.admonition.hint{background:#dfd}.admonition.warning,.admonition.versionchanged,.admonition.deprecated{background:#fd4}.admonition.error,.admonition.danger,.admonition.caution{background:lightpink}</style>
<style media="screen and (min-width: 700px)">@media screen and (min-width:700px){#sidebar{width:30%;height:100vh;overflow:auto;position:sticky;top:0}#content{width:70%;max-width:100ch;padding:3em 4em;border-left:1px solid #ddd}pre code{font-size:1em}.name{font-size:1em}main{display:flex;flex-direction:row-reverse;justify-content:flex-end}.toc ul ul,#index ul ul{padding-left:1em}.toc > ul > li{margin-top:.5em}}</style>
<style media="print">@media print{#sidebar h1{page-break-before:always}.source{display:none}}@media print{*{background:transparent !important;color:#000 !important;box-shadow:none !important;text-shadow:none !important}a[href]:after{content:" (" attr(href) ")";font-size:90%}a[href][title]:after{content:none}abbr[title]:after{content:" (" attr(title) ")"}.ir a:after,a[href^="javascript:"]:after,a[href^="#"]:after{content:""}pre,blockquote{border:1px solid #999;page-break-inside:avoid}thead{display:table-header-group}tr,img{page-break-inside:avoid}img{max-width:100% !important}@page{margin:0.5cm}p,h2,h3{orphans:3;widows:3}h1,h2,h3,h4,h5,h6{page-break-after:avoid}}</style>
<script type="text/x-mathjax-config">MathJax.Hub.Config({ tex2jax: { inlineMath: [ ['$','$'], ["\\(","\\)"] ], processEscapes: true } });</script>
<script async src="https://cdnjs.cloudflare.com/ajax/libs/mathjax/2.7.7/latest.js?config=TeX-AMS_CHTML" integrity="sha256-kZafAc6mZvK3W3v1pHOcUix30OHQN6pU/NO2oFkqZVw=" crossorigin></script>
<script defer src="https://cdnjs.cloudflare.com/ajax/libs/highlight.js/11.9.0/highlight.min.js" integrity="sha512-D9gUyxqja7hBtkWpPWGt9wfbfaMGVt9gnyCvYa+jojwwPHLCzUm5i8rpk7vD7wNee9bA35eYIjobYPaQuKS1MQ==" crossorigin></script>
<script>window.addEventListener('DOMContentLoaded', () => {
hljs.configure({languages: ['bash', 'css', 'diff', 'graphql', 'ini', 'javascript', 'json', 'plaintext', 'python', 'python-repl', 'rust', 'shell', 'sql', 'typescript', 'xml', 'yaml']});
hljs.highlightAll();
/* Collapse source docstrings */
setTimeout(() => {
[...document.querySelectorAll('.hljs.language-python > .hljs-string')]
.filter(el => el.innerHTML.length > 200 && ['"""', "'''"].includes(el.innerHTML.substring(0, 3)))
.forEach(el => {
let d = document.createElement('details');
d.classList.add('hljs-string');
d.innerHTML = '<summary>"""</summary>' + el.innerHTML.substring(3);
el.replaceWith(d);
});
}, 100);
})</script>
</head>
<body>
<main>
<article id="content">
<header>
<h1 class="title">Module <code>crashlink.core</code></h1>
</header>
<section id="section-intro">
<p>Core bytecode format definitions.</p>
<p>This module contains the definitions for HashLink bytecode structures, as well as the serialisation
and deserialisation methods for them. You probably don't need to use too much of this file directly,
besides Bytecode, Opcode, and Function. The decompiler will take care of a lot of abstraction for
you.</p>
</section>
<section>
</section>
<section>
</section>
<section>
<h2 class="section-title" id="header-functions">Functions</h2>
<dl>
<dt id="crashlink.core.full_func_name"><code class="name flex">
<span>def <span class="ident">full_func_name</span></span>(<span>code: <a title="crashlink.core.Bytecode" href="#crashlink.core.Bytecode">Bytecode</a>,<br>func: <a title="crashlink.core.Function" href="#crashlink.core.Function">Function</a> | <a title="crashlink.core.Native" href="#crashlink.core.Native">Native</a>) ‑> str</span>
</code></dt>
<dd>
<details class="source">
<summary>
<span>Expand source code</span>
</summary>
<pre><code class="python">def full_func_name(code: Bytecode, func: Function | Native) -&gt; str:
    &#34;&#34;&#34;
    Generates a human-readable name for a function or native.
    &#34;&#34;&#34;
    proto = get_proto_for(code, func.findex.value)
    if proto:
        name = proto.name.resolve(code)
        for type in code.types:
            if type.kind.value == Type.TYPEDEFS.index(Obj):
                if not isinstance(type.definition, Obj):
                    continue
                obj_def: Obj = type.definition
                for fun in obj_def.protos:
                    if fun.findex.value == func.findex.value:
                        return f&#34;{obj_def.name.resolve(code)}.{name}&#34;
    else:
        name = &#34;&lt;none&gt;&#34;
        field = get_field_for(code, func.findex.value)
        if field:
            name = field.name.resolve(code)
            for type in code.types:
                if type.kind.value == Type.TYPEDEFS.index(Obj):
                    if not isinstance(type.definition, Obj):
                        continue
                    _obj_def: Obj = type.definition
                    fields = _obj_def.resolve_fields(code)
                    for binding in _obj_def.bindings:
                        if binding.findex.value == func.findex.value:
                            return f&#34;{_obj_def.name.resolve(code)}.{name}&#34;
    return name</code></pre>
</details>
<div class="desc"><p>Generates a human-readable name for a function or native.</p></div>
</dd>
<dt id="crashlink.core.get_field_for"><code class="name flex">
<span>def <span class="ident">get_field_for</span></span>(<span>code: <a title="crashlink.core.Bytecode" href="#crashlink.core.Bytecode">Bytecode</a>,<br>idx: int) ‑> <a title="crashlink.core.Field" href="#crashlink.core.Field">Field</a> | None</span>
</code></dt>
<dd>
<details class="source">
<summary>
<span>Expand source code</span>
</summary>
<pre><code class="python">def get_field_for(code: Bytecode, idx: int) -&gt; Optional[Field]:
    &#34;&#34;&#34;
    Gets the field for a standalone function index.
    &#34;&#34;&#34;
    for type in code.types:
        if type.kind.value == Type.TYPEDEFS.index(Obj):
            if not isinstance(type.definition, Obj):
                raise TypeError(f&#34;Expected Obj, got {type.definition}&#34;)
            definition: Obj = type.definition
            fields = definition.resolve_fields(code)
            for binding in definition.bindings:  # binding binds a field to a function
                if binding.findex.value == idx:
                    return fields[binding.field.value]
    return None</code></pre>
</details>
<div class="desc"><p>Gets the field for a standalone function index.</p></div>
</dd>
<dt id="crashlink.core.get_proto_for"><code class="name flex">
<span>def <span class="ident">get_proto_for</span></span>(<span>code: <a title="crashlink.core.Bytecode" href="#crashlink.core.Bytecode">Bytecode</a>,<br>idx: int) ‑> <a title="crashlink.core.Proto" href="#crashlink.core.Proto">Proto</a> | None</span>
</code></dt>
<dd>
<details class="source">
<summary>
<span>Expand source code</span>
</summary>
<pre><code class="python">def get_proto_for(code: Bytecode, idx: int) -&gt; Optional[Proto]:
    &#34;&#34;&#34;
    Gets the proto for a standalone function index.
    &#34;&#34;&#34;
    for type in code.types:
        if type.kind.value == Type.TYPEDEFS.index(Obj):
            if not isinstance(type.definition, Obj):
                raise TypeError(f&#34;Expected Obj, got {type.definition}&#34;)
            definition: Obj = type.definition
            for proto in definition.protos:
                if proto.findex.value == idx:
                    return proto
    return None</code></pre>
</details>
<div class="desc"><p>Gets the proto for a standalone function index.</p></div>
</dd>
</dl>
</section>
<section>
<h2 class="section-title" id="header-classes">Classes</h2>
<dl>
<dt id="crashlink.core.Abstract"><code class="flex name class">
<span>class <span class="ident">Abstract</span></span>
</code></dt>
<dd>
<details class="source">
<summary>
<span>Expand source code</span>
</summary>
<pre><code class="python">class Abstract(TypeDef):
    &#34;&#34;&#34;
    Abstract class type.
    &#34;&#34;&#34;

    def __init__(self) -&gt; None:
        self.name = strRef()

    def deserialise(self, f: BinaryIO | BytesIO) -&gt; &#34;Abstract&#34;:
        self.name.deserialise(f)
        return self

    def serialise(self) -&gt; bytes:
        return self.name.serialise()</code></pre>
</details>
<div class="desc"><p>Abstract class type.</p></div>
<h3>Ancestors</h3>
<ul class="hlist">
<li><a title="crashlink.core.TypeDef" href="#crashlink.core.TypeDef">TypeDef</a></li>
<li><a title="crashlink.core.Serialisable" href="#crashlink.core.Serialisable">Serialisable</a></li>
<li>abc.ABC</li>
</ul>
<h3>Methods</h3>
<dl>
<dt id="crashlink.core.Abstract.deserialise"><code class="name flex">
<span>def <span class="ident">deserialise</span></span>(<span>self, f: typing.BinaryIO | _io.BytesIO) ‑> <a title="crashlink.core.Abstract" href="#crashlink.core.Abstract">Abstract</a></span>
</code></dt>
<dd>
<details class="source">
<summary>
<span>Expand source code</span>
</summary>
<pre><code class="python">def deserialise(self, f: BinaryIO | BytesIO) -&gt; &#34;Abstract&#34;:
    self.name.deserialise(f)
    return self</code></pre>
</details>
<div class="desc"></div>
</dd>
<dt id="crashlink.core.Abstract.serialise"><code class="name flex">
<span>def <span class="ident">serialise</span></span>(<span>self) ‑> bytes</span>
</code></dt>
<dd>
<details class="source">
<summary>
<span>Expand source code</span>
</summary>
<pre><code class="python">def serialise(self) -&gt; bytes:
    return self.name.serialise()</code></pre>
</details>
<div class="desc"></div>
</dd>
</dl>
</dd>
<dt id="crashlink.core.Array"><code class="flex name class">
<span>class <span class="ident">Array</span></span>
</code></dt>
<dd>
<details class="source">
<summary>
<span>Expand source code</span>
</summary>
<pre><code class="python">class Array(_NoDataType):
    &#34;&#34;&#34;
    Array type, no data.
    &#34;&#34;&#34;

    pass</code></pre>
</details>
<div class="desc"><p>Array type, no data.</p></div>
<h3>Ancestors</h3>
<ul class="hlist">
<li>crashlink.core._NoDataType</li>
<li><a title="crashlink.core.TypeDef" href="#crashlink.core.TypeDef">TypeDef</a></li>
<li><a title="crashlink.core.Serialisable" href="#crashlink.core.Serialisable">Serialisable</a></li>
<li>abc.ABC</li>
</ul>
</dd>
<dt id="crashlink.core.Binding"><code class="flex name class">
<span>class <span class="ident">Binding</span></span>
</code></dt>
<dd>
<details class="source">
<summary>
<span>Expand source code</span>
</summary>
<pre><code class="python">class Binding(Serialisable):
    &#34;&#34;&#34;
    Represents a binding of a field to a class.
    &#34;&#34;&#34;

    def __init__(self) -&gt; None:
        self.field = fieldRef()
        self.findex = fIndex()

    def deserialise(self, f: BinaryIO | BytesIO) -&gt; &#34;Binding&#34;:
        self.field.deserialise(f)
        self.findex.deserialise(f)
        return self

    def serialise(self) -&gt; bytes:
        return b&#34;&#34;.join([self.field.serialise(), self.findex.serialise()])</code></pre>
</details>
<div class="desc"><p>Represents a binding of a field to a class.</p></div>
<h3>Ancestors</h3>
<ul class="hlist">
<li><a title="crashlink.core.Serialisable" href="#crashlink.core.Serialisable">Serialisable</a></li>
<li>abc.ABC</li>
</ul>
<h3>Methods</h3>
<dl>
<dt id="crashlink.core.Binding.deserialise"><code class="name flex">
<span>def <span class="ident">deserialise</span></span>(<span>self, f: typing.BinaryIO | _io.BytesIO) ‑> <a title="crashlink.core.Binding" href="#crashlink.core.Binding">Binding</a></span>
</code></dt>
<dd>
<details class="source">
<summary>
<span>Expand source code</span>
</summary>
<pre><code class="python">def deserialise(self, f: BinaryIO | BytesIO) -&gt; &#34;Binding&#34;:
    self.field.deserialise(f)
    self.findex.deserialise(f)
    return self</code></pre>
</details>
<div class="desc"></div>
</dd>
<dt id="crashlink.core.Binding.serialise"><code class="name flex">
<span>def <span class="ident">serialise</span></span>(<span>self) ‑> bytes</span>
</code></dt>
<dd>
<details class="source">
<summary>
<span>Expand source code</span>
</summary>
<pre><code class="python">def serialise(self) -&gt; bytes:
    return b&#34;&#34;.join([self.field.serialise(), self.findex.serialise()])</code></pre>
</details>
<div class="desc"></div>
</dd>
</dl>
</dd>
<dt id="crashlink.core.Bool"><code class="flex name class">
<span>class <span class="ident">Bool</span></span>
</code></dt>
<dd>
<details class="source">
<summary>
<span>Expand source code</span>
</summary>
<pre><code class="python">class Bool(_NoDataType):
    &#34;&#34;&#34;
    Boolean type, no data.
    &#34;&#34;&#34;

    pass</code></pre>
</details>
<div class="desc"><p>Boolean type, no data.</p></div>
<h3>Ancestors</h3>
<ul class="hlist">
<li>crashlink.core._NoDataType</li>
<li><a title="crashlink.core.TypeDef" href="#crashlink.core.TypeDef">TypeDef</a></li>
<li><a title="crashlink.core.Serialisable" href="#crashlink.core.Serialisable">Serialisable</a></li>
<li>abc.ABC</li>
</ul>
</dd>
<dt id="crashlink.core.Bytecode"><code class="flex name class">
<span>class <span class="ident">Bytecode</span></span>
</code></dt>
<dd>
<details class="source">
<summary>
<span>Expand source code</span>
</summary>
<pre><code class="python">class Bytecode(Serialisable):
    &#34;&#34;&#34;
    The main bytecode class. To read a bytecode file, use the `from_path` class method.

    For more information about the overall structure, see [here](https://n3rdl0rd.github.io/ModDocCE/files/hlboot)
    &#34;&#34;&#34;

    def __init__(self) -&gt; None:
        self.deserialised = False
        self.magic = RawData(3)
        self.version = SerialisableInt()
        self.version.length = 1
        self.flags = VarInt()
        self.has_debug_info: Optional[bool] = None
        self.nints = VarInt()
        self.nfloats = VarInt()
        self.nstrings = VarInt()
        self.nbytes: Optional[VarInt] = VarInt()
        self.ntypes = VarInt()
        self.nglobals = VarInt()
        self.nnatives = VarInt()
        self.nfunctions = VarInt()
        self.nconstants: Optional[VarInt] = VarInt()
        self.entrypoint = fIndex()

        self.ints: List[SerialisableInt] = []
        self.floats: List[SerialisableF64] = []
        self.strings = StringsBlock()
        self.bytes: Optional[BytesBlock] = BytesBlock()

        self.ndebugfiles: Optional[VarInt] = VarInt()
        self.debugfiles: Optional[StringsBlock] = StringsBlock()

        self.types: List[Type] = []
        self.global_types: List[tIndex] = []
        self.natives: List[Native] = []
        self.functions: List[Function] = []
        self.constants: List[Constant] = []

        self.initialized_globals: Dict[int, Any] = {}

        self.section_offsets: Dict[str, int] = {}

    def _find_magic(self, f: BinaryIO | BytesIO, magic: bytes = b&#34;HLB&#34;) -&gt; None:
        buffer_size = 1024
        offset = 0
        while True:
            chunk = f.read(buffer_size)
            if not chunk:
                raise NoMagic(&#34;Reached the end of file without finding magic bytes.&#34;)
            index = chunk.find(magic)
            if index != -1:
                f.seek(offset + index)
                dbg_print(f&#34;Found bytecode at {tell(f)}... &#34;, end=&#34;&#34;)
                return
            offset += buffer_size

    @classmethod
    def from_path(cls, path: str, search_magic: bool = True) -&gt; &#34;Bytecode&#34;:
        &#34;&#34;&#34;
        Create a new Bytecode instance from a file path.
        &#34;&#34;&#34;
        f = open(path, &#34;rb&#34;)
        instance = cls().deserialise(f, search_magic=search_magic)
        f.close()
        return instance

    @classmethod
    def from_bytes(cls, data: bytes, search_magic: bool = True) -&gt; &#34;Bytecode&#34;:
        &#34;&#34;&#34;
        Create a new Bytecode instance from a `bytes` object.
        &#34;&#34;&#34;
        f = BytesIO(data)
        instance = cls().deserialise(f, search_magic=search_magic)
        f.close()
        return instance

    @classmethod
    def create_empty(cls, version: int = 4, no_extra_types: bool = False) -&gt; &#34;Bytecode&#34;:
        &#34;&#34;&#34;
        Creates an empty HashLink bytecode object, ideal for adding custom functions or code to for testing. By default, contains the following types already defined:

        - t@0: Void
        - t@1: I32
        - t@2: F64
        - t@3: Bool

        Optionally, it can be created with only the Void type defined by passing `no_extra_types=True`. Note that for the bytecode to be valid and executable, there must be at least a single function, and this function must have a valid return type, meaning that the bytecode must contain **at least** 1 type.
        &#34;&#34;&#34;
        instance = Bytecode()
        instance.magic.value = b&#34;HLB&#34;
        instance.version.value = version
        instance.has_debug_info = False
        instance.entrypoint.value = 22

        void = Type()
        void.kind.value = 0  # Void (_NoDataType)
        void.definition = Void()

        if not no_extra_types:
            i32 = Type()
            i32.kind.value = 3
            i32.definition = I32()

            f64 = Type()
            f64.kind.value = 6
            f64.definition = F64()

            bool_t = Type()
            bool_t.kind.value = 7
            bool_t.definition = Bool()

        func = Function()
        func.type.value = 0  # Void return type
        func.findex.value = 22
        func.has_debug = False
        func.version = version

        instance.types.append(void)
        instance.functions.append(func)

        if not no_extra_types:
            instance.types.append(i32)
            instance.types.append(f64)
            instance.types.append(bool_t)

        instance.set_meta()

        return instance

    def deserialise(self, f: BinaryIO | BytesIO, search_magic: bool = True) -&gt; &#34;Bytecode&#34;:
        &#34;&#34;&#34;
        Deserialise the bytecode in-place from an open binary file handle or a BytesIO object. By default will search for the bytecode magic (b&#39;HLB&#39;) anywhere in the file, pass `search_magic=False` to disable.
        &#34;&#34;&#34;
        start_time = datetime.now()
        dbg_print(&#34;---- Deserialise ----&#34;)
        if search_magic:
            dbg_print(&#34;Searching for magic...&#34;)
            self._find_magic(f)
        self.track_section(f, &#34;magic&#34;)
        self.magic.deserialise(f)
        assert self.magic.value == b&#34;HLB&#34;, &#34;Incorrect magic found!&#34;
        self.track_section(f, &#34;version&#34;)
        self.version.deserialise(f, length=1)
        dbg_print(f&#34;with version {self.version.value}... &#34;, end=&#34;&#34;)
        self.track_section(f, &#34;flags&#34;)
        self.flags.deserialise(f)
        self.has_debug_info = bool(self.flags.value &amp; 1)
        dbg_print(f&#34;debug info: {self.has_debug_info}. &#34;)
        self.track_section(f, &#34;nints&#34;)
        self.nints.deserialise(f)
        self.track_section(f, &#34;nfloats&#34;)
        self.nfloats.deserialise(f)
        self.track_section(f, &#34;nstrings&#34;)
        self.nstrings.deserialise(f)

        if self.version.value &gt;= 5 and self.nbytes:
            dbg_print(f&#34;Found nbytes (version &gt;= 5) at {tell(f)}&#34;)
            self.track_section(f, &#34;nbytes&#34;)
            self.nbytes.deserialise(f)
        else:
            self.nbytes = None

        self.track_section(f, &#34;ntypes&#34;)
        self.ntypes.deserialise(f)
        self.track_section(f, &#34;nglobals&#34;)
        self.nglobals.deserialise(f)
        self.track_section(f, &#34;nnatives&#34;)
        self.nnatives.deserialise(f)
        self.track_section(f, &#34;nfunctions&#34;)
        self.nfunctions.deserialise(f)

        if self.version.value &gt;= 4 and self.nconstants:
            dbg_print(f&#34;Found nconstants (version &gt;= 4) at {tell(f)}&#34;)
            self.track_section(f, &#34;nconstants&#34;)
            self.nconstants.deserialise(f)
        else:
            self.nconstants = None

        self.track_section(f, &#34;entrypoint&#34;)
        self.entrypoint.deserialise(f)
        dbg_print(f&#34;Entrypoint: f@{self.entrypoint.value}&#34;)

        self.track_section(f, &#34;ints&#34;)
        for i in range(self.nints.value):
            self.track_section(f, f&#34;int {i}&#34;)
            self.ints.append(SerialisableInt().deserialise(f, length=4))

        self.track_section(f, &#34;floats&#34;)
        for i in range(self.nfloats.value):
            self.track_section(f, f&#34;float {i}&#34;)
            self.floats.append(SerialisableF64().deserialise(f))

        dbg_print(f&#34;Strings section starts at {tell(f)}&#34;)
        self.track_section(f, &#34;strings&#34;)
        self.strings.deserialise(f, self.nstrings.value)
        dbg_print(f&#34;Strings section ends at {tell(f)}&#34;)
        assert self.nstrings.value == len(self.strings.value), &#34;nstrings and len of strings don&#39;t match!&#34;

        if self.version.value &gt;= 5 and self.bytes and self.nbytes:
            dbg_print(&#34;Deserialising bytes... &gt;=5&#34;)
            self.track_section(f, &#34;bytes&#34;)
            self.bytes.deserialise(f, self.nbytes.value)
        else:
            self.bytes = None

        if self.has_debug_info and self.ndebugfiles and self.debugfiles:
            dbg_print(f&#34;Deserialising debug files... (at {tell(f)})&#34;)
            self.track_section(f, &#34;ndebugfiles&#34;)
            self.ndebugfiles.deserialise(f)
            dbg_print(f&#34;Number of debug files: {self.ndebugfiles.value}&#34;)
            self.track_section(f, &#34;debugfiles&#34;)
            self.debugfiles.deserialise(f, self.ndebugfiles.value)
        else:
            self.ndebugfiles = None
            self.debugfiles = None

        dbg_print(f&#34;Starting main blobs at {tell(f)}&#34;)
        dbg_print(f&#34;Types starting at {tell(f)}&#34;)
        self.track_section(f, &#34;types&#34;)
        for i in range(self.ntypes.value):
            self.track_section(f, f&#34;type {i}&#34;)
            self.types.append(Type().deserialise(f))
        dbg_print(f&#34;Globals starting at {tell(f)}&#34;)
        self.track_section(f, &#34;globals&#34;)
        for i in range(self.nglobals.value):
            self.track_section(f, f&#34;global {i}&#34;)
            self.global_types.append(tIndex().deserialise(f))
        dbg_print(f&#34;Natives starting at {tell(f)}&#34;)
        self.track_section(f, &#34;natives&#34;)
        for i in range(self.nnatives.value):
            self.track_section(f, f&#34;native {i}&#34;)
            self.natives.append(Native().deserialise(f))
        dbg_print(f&#34;Functions starting at {tell(f)}&#34;)
        self.track_section(f, &#34;functions&#34;)
        if not USE_TQDM or self.nfunctions.value &lt; 1000:
            for i in range(self.nfunctions.value):
                self.track_section(f, f&#34;function {i}&#34;)
                self.functions.append(Function().deserialise(f, self.has_debug_info, self.version.value))
        else:
            for i in tqdm(range(self.nfunctions.value)):
                self.track_section(f, f&#34;function {i}&#34;)
                self.functions.append(Function().deserialise(f, self.has_debug_info, self.version.value))
        if self.nconstants is not None:
            dbg_print(f&#34;Constants starting at {tell(f)}&#34;)
            self.track_section(f, &#34;constants&#34;)
            for i in range(self.nconstants.value):
                self.track_section(f, f&#34;constant {i}&#34;)
                self.constants.append(Constant().deserialise(f))
        dbg_print(f&#34;Bytecode end at {tell(f)}.&#34;)
        self.deserialised = True
        dbg_print(&#34;Initializing globals...&#34;)
        self.init_globals()
        dbg_print(f&#34;{(datetime.now() - start_time).total_seconds()}s elapsed.&#34;)
        return self

    def init_globals(self) -&gt; None:
        &#34;&#34;&#34;
        Internal method to initialize global instances of objects.
        &#34;&#34;&#34;
        final: Dict[int, Any] = {}
        for const in self.constants:
            res: Dict[str, Any] = {}
            obj = const._global.resolve(self).definition
            if not isinstance(obj, Obj):
                dbg_print(&#34;WARNING: Skipping non-Obj constant.&#34;)
                continue
            obj_fields = obj.resolve_fields(self)
            for i, field in enumerate(const.fields):
                # Field has:
                # - name: strRef
                # - type: tIndex
                # we need to use the type to know how to resolve the const ref to the actual value
                typ = obj_fields[i].type.resolve(self).definition
                name = obj_fields[i].name.resolve(self)
                if isinstance(typ, I32) or isinstance(typ, U8) or isinstance(typ, U16) or isinstance(typ, I64):
                    res[name] = self.ints[field.value].value
                elif isinstance(typ, F32) or isinstance(typ, F64):
                    res[name] = self.floats[field.value].value
                elif isinstance(typ, Bytes):
                    res[name] = self.strings.value[field.value]
                else:
                    res[name] = field.value
            final[const._global.value] = res
        assert len(final) == len(self.constants), &#34;Not all constants were resolved! Somehow...&#34;
        self.initialized_globals = final

    def fn(self, findex: int, native: bool = True) -&gt; Function | Native:
        &#34;&#34;&#34;
        Shorthand to to get a Function or a Native by its fIndex.
        &#34;&#34;&#34;
        for f in self.functions:
            if f.findex.value == findex:
                return f
        if native:
            for n in self.natives:
                if n.findex.value == findex:
                    return n
        raise ValueError(f&#34;Function {findex} not found!&#34;)

    def t(self, tindex: int) -&gt; Type:
        &#34;&#34;&#34;
        Shorthand to get a Type by its index. Equivalent to code.types[tindex]
        &#34;&#34;&#34;
        return self.types[tindex]

    def g(self, gindex: int) -&gt; Type:
        &#34;&#34;&#34;
        Shorthand to get a global&#39;s type by gIndex.
        &#34;&#34;&#34;
        for g in self.global_types:
            if g.value == gindex:
                return g.resolve(self)
        raise ValueError(f&#34;Global {gindex} not found!&#34;)

    def const_str(self, gindex: int) -&gt; str:
        &#34;&#34;&#34;
        Gets the value of an initialized global constant `String`.
        &#34;&#34;&#34;
        # TODO: is this overcomplicated?
        if gindex not in self.initialized_globals:
            if gindex &lt; 0 or gindex &gt;= len(self.global_types):
                raise ValueError(f&#34;Global {gindex} not found!&#34;)
            raise ValueError(f&#34;Global {gindex} does not have a constant value!&#34;)
        obj = self.global_types[gindex].resolve(self).definition
        if not isinstance(obj, Obj):
            raise TypeError(f&#34;Global {gindex} is not an object!&#34;)
        if not obj.name.resolve(self) == &#34;String&#34;:
            raise TypeError(f&#34;Global {gindex} is not a string!&#34;)
        obj_fields = obj.resolve_fields(self)
        if len(obj_fields) != 2:
            raise ValueError(f&#34;Global {gindex} seems malformed!&#34;)
        res = self.initialized_globals[gindex][obj_fields[0].name.resolve(self)]
        if not isinstance(res, str):
            raise TypeError(f&#34;This should never happen!&#34;)
        return res

    def serialise(self, auto_set_meta: bool = True) -&gt; bytes:
        &#34;&#34;&#34;
        Serialise the bytecode to a `bytes` object.
        &#34;&#34;&#34;
        start_time = datetime.now()
        dbg_print(&#34;---- Serialise ----&#34;)
        if auto_set_meta:
            dbg_print(&#34;Setting meta...&#34;)
            self.set_meta()
        res = b&#34;&#34;.join(
            [
                self.magic.serialise(),
                self.version.serialise(),
                self.flags.serialise(),
                self.nints.serialise(),
                self.nfloats.serialise(),
                self.nstrings.serialise(),
            ]
        )
        dbg_print(f&#34;VarInt block 1 at {hex(len(res))}&#34;)
        if self.version.value &gt;= 5 and self.nbytes:
            res += self.nbytes.serialise()
        res += b&#34;&#34;.join(
            [
                self.ntypes.serialise(),
                self.nglobals.serialise(),
                self.nnatives.serialise(),
                self.nfunctions.serialise(),
            ]
        )
        dbg_print(f&#34;VarInt block 2 at {hex(len(res))}&#34;)
        if self.version.value &gt;= 4 and self.nconstants:
            res += self.nconstants.serialise()
        res += self.entrypoint.serialise()
        res += b&#34;&#34;.join([i.serialise() for i in self.ints])
        res += b&#34;&#34;.join([f.serialise() for f in self.floats])
        res += self.strings.serialise()
        if self.version.value &gt;= 5 and self.bytes:
            res += self.bytes.serialise()
        if self.has_debug_info and self.ndebugfiles and self.debugfiles:
            res += b&#34;&#34;.join([self.ndebugfiles.serialise(), self.debugfiles.serialise()])
        res += b&#34;&#34;.join(
            [
                b&#34;&#34;.join([typ.serialise() for typ in self.types]),
                b&#34;&#34;.join([typ.serialise() for typ in self.global_types]),
                b&#34;&#34;.join([native.serialise() for native in self.natives]),
            ]
        )
        if USE_TQDM:
            res += b&#34;&#34;.join([func.serialise() for func in tqdm(self.functions)])
        else:
            res += b&#34;&#34;.join([func.serialise() for func in self.functions])
        res += b&#34;&#34;.join([constant.serialise() for constant in self.constants])
        dbg_print(f&#34;Final size: {hex(len(res))}&#34;)
        dbg_print(f&#34;{(datetime.now() - start_time).total_seconds()}s elapsed.&#34;)
        return res

<<<<<<< HEAD
    def get_test_main(self) -&gt; Function:
        for f in self.functions:
            if full_func_name(self, f).endswith(&#34;main&#34;):
                return f
        raise ValueError(&#34;No main function found!&#34;)
=======
    def set_meta(self) -&gt; None:
        &#34;&#34;&#34;
        Sets bytecode metadata automatically.
        &#34;&#34;&#34;
        self.flags.value = 1 if self.has_debug_info else 0
        self.nints.value = len(self.ints)
        self.nfloats.value = len(self.floats)
        self.nstrings.value = len(self.strings.value)
        if self.version.value &gt;= 5 and self.bytes and self.nbytes:
            self.nbytes.value = len(self.bytes.value)
        self.ntypes.value = len(self.types)
        self.nglobals.value = len(self.global_types)
        self.nnatives.value = len(self.natives)
        self.nfunctions.value = len(self.functions)
        if self.version.value &gt;= 4 and self.nconstants:
            self.nconstants.value = len(self.constants)
        if self.has_debug_info and self.ndebugfiles and self.debugfiles:
            self.ndebugfiles.value = len(self.debugfiles.value)

    def repair(self) -&gt; None:
        &#34;&#34;&#34;
        Alternate notation for code.set_meta() for the purpose of clarity.
        &#34;&#34;&#34;
        self.set_meta()
>>>>>>> 20a16ac0

    def is_ok(self) -&gt; bool:
        &#34;&#34;&#34;
        Runs a set of basic sanity checks to make sure the bytecode is correct-ish.
        &#34;&#34;&#34;
        if len(self.ints) != self.nints.value:
            return False

        if len(self.floats) != self.nfloats.value:
            return False

        if len(self.strings.value) != self.nstrings.value:
            return False

        if self.version.value &gt;= 5:
            if self.nbytes is None or self.bytes is None:
                return False
            if len(self.bytes.value) != self.nbytes.value:
                return False

        if len(self.types) != self.ntypes.value:
            return False

        if len(self.global_types) != self.nglobals.value:
            return False

        if len(self.natives) != self.nnatives.value:
            return False

        if len(self.functions) != self.nfunctions.value:
            return False

        if self.version.value &gt;= 4:
            if self.nconstants is None:
                return False
            if len(self.constants) != self.nconstants.value:
                return False

        if self.has_debug_info:
            if self.ndebugfiles is None or self.debugfiles is None:
                return False
            if len(self.debugfiles.value) != self.ndebugfiles.value:
                return False

        return True

    def track_section(self, f: BinaryIO | BytesIO, section_name: str) -&gt; None:
        &#34;&#34;&#34;
        Internal helper function to denote the location of a data section at a given offset.
        &#34;&#34;&#34;
        self.section_offsets[section_name] = f.tell()

    def section_at(self, offset: int) -&gt; Optional[str]:
        &#34;&#34;&#34;
        Returns the name of the bytecode data section at the offset.
        &#34;&#34;&#34;
        # returns the name of the section at the offset:
        # if the offset is after a section start and before the next section start, it&#39;s still in the first section
        for section_name, section_offset in list(reversed(self.section_offsets.items())):
            if offset &gt;= section_offset:
                return section_name
        return None</code></pre>
</details>
<div class="desc"><p>The main bytecode class. To read a bytecode file, use the <code>from_path</code> class method.</p>
<p>For more information about the overall structure, see <a href="https://n3rdl0rd.github.io/ModDocCE/files/hlboot">here</a></p></div>
<h3>Ancestors</h3>
<ul class="hlist">
<li><a title="crashlink.core.Serialisable" href="#crashlink.core.Serialisable">Serialisable</a></li>
<li>abc.ABC</li>
</ul>
<h3>Static methods</h3>
<dl>
<dt id="crashlink.core.Bytecode.create_empty"><code class="name flex">
<span>def <span class="ident">create_empty</span></span>(<span>version: int = 4, no_extra_types: bool = False) ‑> <a title="crashlink.core.Bytecode" href="#crashlink.core.Bytecode">Bytecode</a></span>
</code></dt>
<dd>
<div class="desc"><p>Creates an empty HashLink bytecode object, ideal for adding custom functions or code to for testing. By default, contains the following types already defined:</p>
<ul>
<li>t@0: Void</li>
<li>t@1: I32</li>
<li>t@2: F64</li>
<li>t@3: Bool</li>
</ul>
<p>Optionally, it can be created with only the Void type defined by passing <code>no_extra_types=True</code>. Note that for the bytecode to be valid and executable, there must be at least a single function, and this function must have a valid return type, meaning that the bytecode must contain <strong>at least</strong> 1 type.</p></div>
</dd>
<dt id="crashlink.core.Bytecode.from_bytes"><code class="name flex">
<span>def <span class="ident">from_bytes</span></span>(<span>data: bytes, search_magic: bool = True) ‑> <a title="crashlink.core.Bytecode" href="#crashlink.core.Bytecode">Bytecode</a></span>
</code></dt>
<dd>
<div class="desc"><p>Create a new Bytecode instance from a <code>bytes</code> object.</p></div>
</dd>
<dt id="crashlink.core.Bytecode.from_path"><code class="name flex">
<span>def <span class="ident">from_path</span></span>(<span>path: str, search_magic: bool = True) ‑> <a title="crashlink.core.Bytecode" href="#crashlink.core.Bytecode">Bytecode</a></span>
</code></dt>
<dd>
<div class="desc"><p>Create a new Bytecode instance from a file path.</p></div>
</dd>
</dl>
<h3>Methods</h3>
<dl>
<dt id="crashlink.core.Bytecode.const_str"><code class="name flex">
<span>def <span class="ident">const_str</span></span>(<span>self, gindex: int) ‑> str</span>
</code></dt>
<dd>
<details class="source">
<summary>
<span>Expand source code</span>
</summary>
<pre><code class="python">def const_str(self, gindex: int) -&gt; str:
    &#34;&#34;&#34;
    Gets the value of an initialized global constant `String`.
    &#34;&#34;&#34;
    # TODO: is this overcomplicated?
    if gindex not in self.initialized_globals:
        if gindex &lt; 0 or gindex &gt;= len(self.global_types):
            raise ValueError(f&#34;Global {gindex} not found!&#34;)
        raise ValueError(f&#34;Global {gindex} does not have a constant value!&#34;)
    obj = self.global_types[gindex].resolve(self).definition
    if not isinstance(obj, Obj):
        raise TypeError(f&#34;Global {gindex} is not an object!&#34;)
    if not obj.name.resolve(self) == &#34;String&#34;:
        raise TypeError(f&#34;Global {gindex} is not a string!&#34;)
    obj_fields = obj.resolve_fields(self)
    if len(obj_fields) != 2:
        raise ValueError(f&#34;Global {gindex} seems malformed!&#34;)
    res = self.initialized_globals[gindex][obj_fields[0].name.resolve(self)]
    if not isinstance(res, str):
        raise TypeError(f&#34;This should never happen!&#34;)
    return res</code></pre>
</details>
<div class="desc"><p>Gets the value of an initialized global constant <code>String</code>.</p></div>
</dd>
<dt id="crashlink.core.Bytecode.deserialise"><code class="name flex">
<span>def <span class="ident">deserialise</span></span>(<span>self, f: typing.BinaryIO | _io.BytesIO, search_magic: bool = True) ‑> <a title="crashlink.core.Bytecode" href="#crashlink.core.Bytecode">Bytecode</a></span>
</code></dt>
<dd>
<details class="source">
<summary>
<span>Expand source code</span>
</summary>
<pre><code class="python">def deserialise(self, f: BinaryIO | BytesIO, search_magic: bool = True) -&gt; &#34;Bytecode&#34;:
    &#34;&#34;&#34;
    Deserialise the bytecode in-place from an open binary file handle or a BytesIO object. By default will search for the bytecode magic (b&#39;HLB&#39;) anywhere in the file, pass `search_magic=False` to disable.
    &#34;&#34;&#34;
    start_time = datetime.now()
    dbg_print(&#34;---- Deserialise ----&#34;)
    if search_magic:
        dbg_print(&#34;Searching for magic...&#34;)
        self._find_magic(f)
    self.track_section(f, &#34;magic&#34;)
    self.magic.deserialise(f)
    assert self.magic.value == b&#34;HLB&#34;, &#34;Incorrect magic found!&#34;
    self.track_section(f, &#34;version&#34;)
    self.version.deserialise(f, length=1)
    dbg_print(f&#34;with version {self.version.value}... &#34;, end=&#34;&#34;)
    self.track_section(f, &#34;flags&#34;)
    self.flags.deserialise(f)
    self.has_debug_info = bool(self.flags.value &amp; 1)
    dbg_print(f&#34;debug info: {self.has_debug_info}. &#34;)
    self.track_section(f, &#34;nints&#34;)
    self.nints.deserialise(f)
    self.track_section(f, &#34;nfloats&#34;)
    self.nfloats.deserialise(f)
    self.track_section(f, &#34;nstrings&#34;)
    self.nstrings.deserialise(f)

    if self.version.value &gt;= 5 and self.nbytes:
        dbg_print(f&#34;Found nbytes (version &gt;= 5) at {tell(f)}&#34;)
        self.track_section(f, &#34;nbytes&#34;)
        self.nbytes.deserialise(f)
    else:
        self.nbytes = None

    self.track_section(f, &#34;ntypes&#34;)
    self.ntypes.deserialise(f)
    self.track_section(f, &#34;nglobals&#34;)
    self.nglobals.deserialise(f)
    self.track_section(f, &#34;nnatives&#34;)
    self.nnatives.deserialise(f)
    self.track_section(f, &#34;nfunctions&#34;)
    self.nfunctions.deserialise(f)

    if self.version.value &gt;= 4 and self.nconstants:
        dbg_print(f&#34;Found nconstants (version &gt;= 4) at {tell(f)}&#34;)
        self.track_section(f, &#34;nconstants&#34;)
        self.nconstants.deserialise(f)
    else:
        self.nconstants = None

    self.track_section(f, &#34;entrypoint&#34;)
    self.entrypoint.deserialise(f)
    dbg_print(f&#34;Entrypoint: f@{self.entrypoint.value}&#34;)

    self.track_section(f, &#34;ints&#34;)
    for i in range(self.nints.value):
        self.track_section(f, f&#34;int {i}&#34;)
        self.ints.append(SerialisableInt().deserialise(f, length=4))

    self.track_section(f, &#34;floats&#34;)
    for i in range(self.nfloats.value):
        self.track_section(f, f&#34;float {i}&#34;)
        self.floats.append(SerialisableF64().deserialise(f))

    dbg_print(f&#34;Strings section starts at {tell(f)}&#34;)
    self.track_section(f, &#34;strings&#34;)
    self.strings.deserialise(f, self.nstrings.value)
    dbg_print(f&#34;Strings section ends at {tell(f)}&#34;)
    assert self.nstrings.value == len(self.strings.value), &#34;nstrings and len of strings don&#39;t match!&#34;

    if self.version.value &gt;= 5 and self.bytes and self.nbytes:
        dbg_print(&#34;Deserialising bytes... &gt;=5&#34;)
        self.track_section(f, &#34;bytes&#34;)
        self.bytes.deserialise(f, self.nbytes.value)
    else:
        self.bytes = None

    if self.has_debug_info and self.ndebugfiles and self.debugfiles:
        dbg_print(f&#34;Deserialising debug files... (at {tell(f)})&#34;)
        self.track_section(f, &#34;ndebugfiles&#34;)
        self.ndebugfiles.deserialise(f)
        dbg_print(f&#34;Number of debug files: {self.ndebugfiles.value}&#34;)
        self.track_section(f, &#34;debugfiles&#34;)
        self.debugfiles.deserialise(f, self.ndebugfiles.value)
    else:
        self.ndebugfiles = None
        self.debugfiles = None

    dbg_print(f&#34;Starting main blobs at {tell(f)}&#34;)
    dbg_print(f&#34;Types starting at {tell(f)}&#34;)
    self.track_section(f, &#34;types&#34;)
    for i in range(self.ntypes.value):
        self.track_section(f, f&#34;type {i}&#34;)
        self.types.append(Type().deserialise(f))
    dbg_print(f&#34;Globals starting at {tell(f)}&#34;)
    self.track_section(f, &#34;globals&#34;)
    for i in range(self.nglobals.value):
        self.track_section(f, f&#34;global {i}&#34;)
        self.global_types.append(tIndex().deserialise(f))
    dbg_print(f&#34;Natives starting at {tell(f)}&#34;)
    self.track_section(f, &#34;natives&#34;)
    for i in range(self.nnatives.value):
        self.track_section(f, f&#34;native {i}&#34;)
        self.natives.append(Native().deserialise(f))
    dbg_print(f&#34;Functions starting at {tell(f)}&#34;)
    self.track_section(f, &#34;functions&#34;)
    if not USE_TQDM or self.nfunctions.value &lt; 1000:
        for i in range(self.nfunctions.value):
            self.track_section(f, f&#34;function {i}&#34;)
            self.functions.append(Function().deserialise(f, self.has_debug_info, self.version.value))
    else:
        for i in tqdm(range(self.nfunctions.value)):
            self.track_section(f, f&#34;function {i}&#34;)
            self.functions.append(Function().deserialise(f, self.has_debug_info, self.version.value))
    if self.nconstants is not None:
        dbg_print(f&#34;Constants starting at {tell(f)}&#34;)
        self.track_section(f, &#34;constants&#34;)
        for i in range(self.nconstants.value):
            self.track_section(f, f&#34;constant {i}&#34;)
            self.constants.append(Constant().deserialise(f))
    dbg_print(f&#34;Bytecode end at {tell(f)}.&#34;)
    self.deserialised = True
    dbg_print(&#34;Initializing globals...&#34;)
    self.init_globals()
    dbg_print(f&#34;{(datetime.now() - start_time).total_seconds()}s elapsed.&#34;)
    return self</code></pre>
</details>
<div class="desc"><p>Deserialise the bytecode in-place from an open binary file handle or a BytesIO object. By default will search for the bytecode magic (b'HLB') anywhere in the file, pass <code>search_magic=False</code> to disable.</p></div>
</dd>
<dt id="crashlink.core.Bytecode.fn"><code class="name flex">
<span>def <span class="ident">fn</span></span>(<span>self, findex: int, native: bool = True) ‑> <a title="crashlink.core.Function" href="#crashlink.core.Function">Function</a> | <a title="crashlink.core.Native" href="#crashlink.core.Native">Native</a></span>
</code></dt>
<dd>
<details class="source">
<summary>
<span>Expand source code</span>
</summary>
<pre><code class="python">def fn(self, findex: int, native: bool = True) -&gt; Function | Native:
    &#34;&#34;&#34;
    Shorthand to to get a Function or a Native by its fIndex.
    &#34;&#34;&#34;
    for f in self.functions:
        if f.findex.value == findex:
            return f
    if native:
        for n in self.natives:
            if n.findex.value == findex:
                return n
    raise ValueError(f&#34;Function {findex} not found!&#34;)</code></pre>
</details>
<div class="desc"><p>Shorthand to to get a Function or a Native by its fIndex.</p></div>
</dd>
<dt id="crashlink.core.Bytecode.g"><code class="name flex">
<span>def <span class="ident">g</span></span>(<span>self, gindex: int) ‑> <a title="crashlink.core.Type" href="#crashlink.core.Type">Type</a></span>
</code></dt>
<dd>
<details class="source">
<summary>
<span>Expand source code</span>
</summary>
<pre><code class="python">def g(self, gindex: int) -&gt; Type:
    &#34;&#34;&#34;
    Shorthand to get a global&#39;s type by gIndex.
    &#34;&#34;&#34;
    for g in self.global_types:
        if g.value == gindex:
            return g.resolve(self)
    raise ValueError(f&#34;Global {gindex} not found!&#34;)</code></pre>
</details>
<div class="desc"><p>Shorthand to get a global's type by gIndex.</p></div>
</dd>
<dt id="crashlink.core.Bytecode.get_test_main"><code class="name flex">
<span>def <span class="ident">get_test_main</span></span>(<span>self) ‑> <a title="crashlink.core.Function" href="#crashlink.core.Function">Function</a></span>
</code></dt>
<dd>
<details class="source">
<summary>
<span>Expand source code</span>
</summary>
<pre><code class="python">def get_test_main(self) -&gt; Function:
    for f in self.functions:
        if full_func_name(self, f).endswith(&#34;main&#34;):
            return f
    raise ValueError(&#34;No main function found!&#34;)</code></pre>
</details>
<div class="desc"></div>
</dd>
<dt id="crashlink.core.Bytecode.init_globals"><code class="name flex">
<span>def <span class="ident">init_globals</span></span>(<span>self) ‑> None</span>
</code></dt>
<dd>
<details class="source">
<summary>
<span>Expand source code</span>
</summary>
<pre><code class="python">def init_globals(self) -&gt; None:
    &#34;&#34;&#34;
    Internal method to initialize global instances of objects.
    &#34;&#34;&#34;
    final: Dict[int, Any] = {}
    for const in self.constants:
        res: Dict[str, Any] = {}
        obj = const._global.resolve(self).definition
        if not isinstance(obj, Obj):
            dbg_print(&#34;WARNING: Skipping non-Obj constant.&#34;)
            continue
        obj_fields = obj.resolve_fields(self)
        for i, field in enumerate(const.fields):
            # Field has:
            # - name: strRef
            # - type: tIndex
            # we need to use the type to know how to resolve the const ref to the actual value
            typ = obj_fields[i].type.resolve(self).definition
            name = obj_fields[i].name.resolve(self)
            if isinstance(typ, I32) or isinstance(typ, U8) or isinstance(typ, U16) or isinstance(typ, I64):
                res[name] = self.ints[field.value].value
            elif isinstance(typ, F32) or isinstance(typ, F64):
                res[name] = self.floats[field.value].value
            elif isinstance(typ, Bytes):
                res[name] = self.strings.value[field.value]
            else:
                res[name] = field.value
        final[const._global.value] = res
    assert len(final) == len(self.constants), &#34;Not all constants were resolved! Somehow...&#34;
    self.initialized_globals = final</code></pre>
</details>
<div class="desc"><p>Internal method to initialize global instances of objects.</p></div>
</dd>
<dt id="crashlink.core.Bytecode.is_ok"><code class="name flex">
<span>def <span class="ident">is_ok</span></span>(<span>self) ‑> bool</span>
</code></dt>
<dd>
<details class="source">
<summary>
<span>Expand source code</span>
</summary>
<pre><code class="python">def is_ok(self) -&gt; bool:
    &#34;&#34;&#34;
    Runs a set of basic sanity checks to make sure the bytecode is correct-ish.
    &#34;&#34;&#34;
    if len(self.ints) != self.nints.value:
        return False

    if len(self.floats) != self.nfloats.value:
        return False

    if len(self.strings.value) != self.nstrings.value:
        return False

    if self.version.value &gt;= 5:
        if self.nbytes is None or self.bytes is None:
            return False
        if len(self.bytes.value) != self.nbytes.value:
            return False

    if len(self.types) != self.ntypes.value:
        return False

    if len(self.global_types) != self.nglobals.value:
        return False

    if len(self.natives) != self.nnatives.value:
        return False

    if len(self.functions) != self.nfunctions.value:
        return False

    if self.version.value &gt;= 4:
        if self.nconstants is None:
            return False
        if len(self.constants) != self.nconstants.value:
            return False

    if self.has_debug_info:
        if self.ndebugfiles is None or self.debugfiles is None:
            return False
        if len(self.debugfiles.value) != self.ndebugfiles.value:
            return False

    return True</code></pre>
</details>
<div class="desc"><p>Runs a set of basic sanity checks to make sure the bytecode is correct-ish.</p></div>
</dd>
<dt id="crashlink.core.Bytecode.repair"><code class="name flex">
<span>def <span class="ident">repair</span></span>(<span>self) ‑> None</span>
</code></dt>
<dd>
<details class="source">
<summary>
<span>Expand source code</span>
</summary>
<pre><code class="python">def repair(self) -&gt; None:
    &#34;&#34;&#34;
    Alternate notation for code.set_meta() for the purpose of clarity.
    &#34;&#34;&#34;
    self.set_meta()</code></pre>
</details>
<div class="desc"><p>Alternate notation for code.set_meta() for the purpose of clarity.</p></div>
</dd>
<dt id="crashlink.core.Bytecode.section_at"><code class="name flex">
<span>def <span class="ident">section_at</span></span>(<span>self, offset: int) ‑> str | None</span>
</code></dt>
<dd>
<details class="source">
<summary>
<span>Expand source code</span>
</summary>
<pre><code class="python">def section_at(self, offset: int) -&gt; Optional[str]:
    &#34;&#34;&#34;
    Returns the name of the bytecode data section at the offset.
    &#34;&#34;&#34;
    # returns the name of the section at the offset:
    # if the offset is after a section start and before the next section start, it&#39;s still in the first section
    for section_name, section_offset in list(reversed(self.section_offsets.items())):
        if offset &gt;= section_offset:
            return section_name
    return None</code></pre>
</details>
<div class="desc"><p>Returns the name of the bytecode data section at the offset.</p></div>
</dd>
<dt id="crashlink.core.Bytecode.serialise"><code class="name flex">
<span>def <span class="ident">serialise</span></span>(<span>self, auto_set_meta: bool = True) ‑> bytes</span>
</code></dt>
<dd>
<details class="source">
<summary>
<span>Expand source code</span>
</summary>
<pre><code class="python">def serialise(self, auto_set_meta: bool = True) -&gt; bytes:
    &#34;&#34;&#34;
    Serialise the bytecode to a `bytes` object.
    &#34;&#34;&#34;
    start_time = datetime.now()
    dbg_print(&#34;---- Serialise ----&#34;)
    if auto_set_meta:
        dbg_print(&#34;Setting meta...&#34;)
        self.set_meta()
    res = b&#34;&#34;.join(
        [
            self.magic.serialise(),
            self.version.serialise(),
            self.flags.serialise(),
            self.nints.serialise(),
            self.nfloats.serialise(),
            self.nstrings.serialise(),
        ]
    )
    dbg_print(f&#34;VarInt block 1 at {hex(len(res))}&#34;)
    if self.version.value &gt;= 5 and self.nbytes:
        res += self.nbytes.serialise()
    res += b&#34;&#34;.join(
        [
            self.ntypes.serialise(),
            self.nglobals.serialise(),
            self.nnatives.serialise(),
            self.nfunctions.serialise(),
        ]
    )
    dbg_print(f&#34;VarInt block 2 at {hex(len(res))}&#34;)
    if self.version.value &gt;= 4 and self.nconstants:
        res += self.nconstants.serialise()
    res += self.entrypoint.serialise()
    res += b&#34;&#34;.join([i.serialise() for i in self.ints])
    res += b&#34;&#34;.join([f.serialise() for f in self.floats])
    res += self.strings.serialise()
    if self.version.value &gt;= 5 and self.bytes:
        res += self.bytes.serialise()
    if self.has_debug_info and self.ndebugfiles and self.debugfiles:
        res += b&#34;&#34;.join([self.ndebugfiles.serialise(), self.debugfiles.serialise()])
    res += b&#34;&#34;.join(
        [
            b&#34;&#34;.join([typ.serialise() for typ in self.types]),
            b&#34;&#34;.join([typ.serialise() for typ in self.global_types]),
            b&#34;&#34;.join([native.serialise() for native in self.natives]),
        ]
    )
    if USE_TQDM:
        res += b&#34;&#34;.join([func.serialise() for func in tqdm(self.functions)])
    else:
        res += b&#34;&#34;.join([func.serialise() for func in self.functions])
    res += b&#34;&#34;.join([constant.serialise() for constant in self.constants])
    dbg_print(f&#34;Final size: {hex(len(res))}&#34;)
    dbg_print(f&#34;{(datetime.now() - start_time).total_seconds()}s elapsed.&#34;)
    return res</code></pre>
</details>
<div class="desc"><p>Serialise the bytecode to a <code>bytes</code> object.</p></div>
</dd>
<dt id="crashlink.core.Bytecode.set_meta"><code class="name flex">
<span>def <span class="ident">set_meta</span></span>(<span>self) ‑> None</span>
</code></dt>
<dd>
<details class="source">
<summary>
<span>Expand source code</span>
</summary>
<pre><code class="python">def set_meta(self) -&gt; None:
    &#34;&#34;&#34;
    Sets bytecode metadata automatically.
    &#34;&#34;&#34;
    self.flags.value = 1 if self.has_debug_info else 0
    self.nints.value = len(self.ints)
    self.nfloats.value = len(self.floats)
    self.nstrings.value = len(self.strings.value)
    if self.version.value &gt;= 5 and self.bytes and self.nbytes:
        self.nbytes.value = len(self.bytes.value)
    self.ntypes.value = len(self.types)
    self.nglobals.value = len(self.global_types)
    self.nnatives.value = len(self.natives)
    self.nfunctions.value = len(self.functions)
    if self.version.value &gt;= 4 and self.nconstants:
        self.nconstants.value = len(self.constants)
    if self.has_debug_info and self.ndebugfiles and self.debugfiles:
        self.ndebugfiles.value = len(self.debugfiles.value)</code></pre>
</details>
<div class="desc"><p>Sets bytecode metadata automatically.</p></div>
</dd>
<dt id="crashlink.core.Bytecode.t"><code class="name flex">
<span>def <span class="ident">t</span></span>(<span>self, tindex: int) ‑> <a title="crashlink.core.Type" href="#crashlink.core.Type">Type</a></span>
</code></dt>
<dd>
<details class="source">
<summary>
<span>Expand source code</span>
</summary>
<pre><code class="python">def t(self, tindex: int) -&gt; Type:
    &#34;&#34;&#34;
    Shorthand to get a Type by its index. Equivalent to code.types[tindex]
    &#34;&#34;&#34;
    return self.types[tindex]</code></pre>
</details>
<div class="desc"><p>Shorthand to get a Type by its index. Equivalent to code.types[tindex]</p></div>
</dd>
<dt id="crashlink.core.Bytecode.track_section"><code class="name flex">
<span>def <span class="ident">track_section</span></span>(<span>self, f: typing.BinaryIO | _io.BytesIO, section_name: str) ‑> None</span>
</code></dt>
<dd>
<details class="source">
<summary>
<span>Expand source code</span>
</summary>
<pre><code class="python">def track_section(self, f: BinaryIO | BytesIO, section_name: str) -&gt; None:
    &#34;&#34;&#34;
    Internal helper function to denote the location of a data section at a given offset.
    &#34;&#34;&#34;
    self.section_offsets[section_name] = f.tell()</code></pre>
</details>
<div class="desc"><p>Internal helper function to denote the location of a data section at a given offset.</p></div>
</dd>
</dl>
</dd>
<dt id="crashlink.core.Bytes"><code class="flex name class">
<span>class <span class="ident">Bytes</span></span>
</code></dt>
<dd>
<details class="source">
<summary>
<span>Expand source code</span>
</summary>
<pre><code class="python">class Bytes(_NoDataType):
    &#34;&#34;&#34;
    Bytes type, no data.
    &#34;&#34;&#34;

    pass</code></pre>
</details>
<div class="desc"><p>Bytes type, no data.</p></div>
<h3>Ancestors</h3>
<ul class="hlist">
<li>crashlink.core._NoDataType</li>
<li><a title="crashlink.core.TypeDef" href="#crashlink.core.TypeDef">TypeDef</a></li>
<li><a title="crashlink.core.Serialisable" href="#crashlink.core.Serialisable">Serialisable</a></li>
<li>abc.ABC</li>
</ul>
</dd>
<dt id="crashlink.core.BytesBlock"><code class="flex name class">
<span>class <span class="ident">BytesBlock</span></span>
</code></dt>
<dd>
<details class="source">
<summary>
<span>Expand source code</span>
</summary>
<pre><code class="python">class BytesBlock(Serialisable):
    &#34;&#34;&#34;
    Block of bytes in the bytecode. Contains a list of byte strings and their lengths.
    &#34;&#34;&#34;

    def __init__(self) -&gt; None:
        self.size = SerialisableInt()
        self.size.length = 4
        self.value: List[bytes] = []
        self.nbytes = 0

    def deserialise(self, f: BinaryIO | BytesIO, nbytes: int) -&gt; &#34;BytesBlock&#34;:
        self.nbytes = nbytes
        self.size.deserialise(f, length=4)
        raw = f.read(self.size.value)
        positions: List[VarInt] = []
        for _ in range(nbytes):
            pos = VarInt()
            pos.deserialise(f)
            positions.append(pos)
        positions_int = [pos.value for pos in positions]
        for i in range(len(positions_int)):
            start = positions_int[i]
            end = positions_int[i + 1] if i + 1 &lt; len(positions_int) else len(raw)
            self.value.append(raw[start:end])  # Append the extracted byte string
        return self

    def serialise(self) -&gt; bytes:
        raw_data = b&#34;&#34;.join(self.value)
        self.size.value = len(raw_data)
        size_serialised = self.size.serialise()
        positions = []
        current_pos = 0
        for byte_str in self.value:
            positions.append(VarInt(current_pos))
            current_pos += len(byte_str)
        positions_serialised = b&#34;&#34;.join([pos.serialise() for pos in positions])
        return size_serialised + raw_data + positions_serialised</code></pre>
</details>
<div class="desc"><p>Block of bytes in the bytecode. Contains a list of byte strings and their lengths.</p></div>
<h3>Ancestors</h3>
<ul class="hlist">
<li><a title="crashlink.core.Serialisable" href="#crashlink.core.Serialisable">Serialisable</a></li>
<li>abc.ABC</li>
</ul>
<h3>Methods</h3>
<dl>
<dt id="crashlink.core.BytesBlock.deserialise"><code class="name flex">
<span>def <span class="ident">deserialise</span></span>(<span>self, f: typing.BinaryIO | _io.BytesIO, nbytes: int) ‑> <a title="crashlink.core.BytesBlock" href="#crashlink.core.BytesBlock">BytesBlock</a></span>
</code></dt>
<dd>
<details class="source">
<summary>
<span>Expand source code</span>
</summary>
<pre><code class="python">def deserialise(self, f: BinaryIO | BytesIO, nbytes: int) -&gt; &#34;BytesBlock&#34;:
    self.nbytes = nbytes
    self.size.deserialise(f, length=4)
    raw = f.read(self.size.value)
    positions: List[VarInt] = []
    for _ in range(nbytes):
        pos = VarInt()
        pos.deserialise(f)
        positions.append(pos)
    positions_int = [pos.value for pos in positions]
    for i in range(len(positions_int)):
        start = positions_int[i]
        end = positions_int[i + 1] if i + 1 &lt; len(positions_int) else len(raw)
        self.value.append(raw[start:end])  # Append the extracted byte string
    return self</code></pre>
</details>
<div class="desc"></div>
</dd>
<dt id="crashlink.core.BytesBlock.serialise"><code class="name flex">
<span>def <span class="ident">serialise</span></span>(<span>self) ‑> bytes</span>
</code></dt>
<dd>
<details class="source">
<summary>
<span>Expand source code</span>
</summary>
<pre><code class="python">def serialise(self) -&gt; bytes:
    raw_data = b&#34;&#34;.join(self.value)
    self.size.value = len(raw_data)
    size_serialised = self.size.serialise()
    positions = []
    current_pos = 0
    for byte_str in self.value:
        positions.append(VarInt(current_pos))
        current_pos += len(byte_str)
    positions_serialised = b&#34;&#34;.join([pos.serialise() for pos in positions])
    return size_serialised + raw_data + positions_serialised</code></pre>
</details>
<div class="desc"></div>
</dd>
</dl>
</dd>
<dt id="crashlink.core.Constant"><code class="flex name class">
<span>class <span class="ident">Constant</span></span>
</code></dt>
<dd>
<details class="source">
<summary>
<span>Expand source code</span>
</summary>
<pre><code class="python">class Constant(Serialisable):
    &#34;&#34;&#34;
    Represents a bytecode constant.
    &#34;&#34;&#34;

    def __init__(self) -&gt; None:
        self._global = gIndex()
        self.nfields = VarInt()
        self.fields: List[VarInt] = []

    def deserialise(self, f: BinaryIO | BytesIO) -&gt; &#34;Constant&#34;:
        self._global.deserialise(f)
        self.nfields.deserialise(f)
        for _ in range(self.nfields.value):
            self.fields.append(VarInt().deserialise(f))
        return self

    def serialise(self) -&gt; bytes:
        return b&#34;&#34;.join(
            [
                self._global.serialise(),
                self.nfields.serialise(),
                b&#34;&#34;.join([field.serialise() for field in self.fields]),
            ]
        )</code></pre>
</details>
<div class="desc"><p>Represents a bytecode constant.</p></div>
<h3>Ancestors</h3>
<ul class="hlist">
<li><a title="crashlink.core.Serialisable" href="#crashlink.core.Serialisable">Serialisable</a></li>
<li>abc.ABC</li>
</ul>
<h3>Methods</h3>
<dl>
<dt id="crashlink.core.Constant.deserialise"><code class="name flex">
<span>def <span class="ident">deserialise</span></span>(<span>self, f: typing.BinaryIO | _io.BytesIO) ‑> <a title="crashlink.core.Constant" href="#crashlink.core.Constant">Constant</a></span>
</code></dt>
<dd>
<details class="source">
<summary>
<span>Expand source code</span>
</summary>
<pre><code class="python">def deserialise(self, f: BinaryIO | BytesIO) -&gt; &#34;Constant&#34;:
    self._global.deserialise(f)
    self.nfields.deserialise(f)
    for _ in range(self.nfields.value):
        self.fields.append(VarInt().deserialise(f))
    return self</code></pre>
</details>
<div class="desc"></div>
</dd>
<dt id="crashlink.core.Constant.serialise"><code class="name flex">
<span>def <span class="ident">serialise</span></span>(<span>self) ‑> bytes</span>
</code></dt>
<dd>
<details class="source">
<summary>
<span>Expand source code</span>
</summary>
<pre><code class="python">def serialise(self) -&gt; bytes:
    return b&#34;&#34;.join(
        [
            self._global.serialise(),
            self.nfields.serialise(),
            b&#34;&#34;.join([field.serialise() for field in self.fields]),
        ]
    )</code></pre>
</details>
<div class="desc"></div>
</dd>
</dl>
</dd>
<dt id="crashlink.core.DebugInfo"><code class="flex name class">
<span>class <span class="ident">DebugInfo</span></span>
</code></dt>
<dd>
<details class="source">
<summary>
<span>Expand source code</span>
</summary>
<pre><code class="python">class DebugInfo(Serialisable):
    &#34;&#34;&#34;
    Represents debug information for a function, encoded with a delta encoding scheme for compression.
    &#34;&#34;&#34;

    def __init__(self) -&gt; None:
        self.value: List[fileRef] = []

    def deserialise(self, f: BinaryIO | BytesIO, nops: int) -&gt; &#34;DebugInfo&#34;:
        tmp = []
        currfile: int = -1
        currline: int = 0
        i = 0
        while i &lt; nops:
            c = ctypes.c_uint8(ord(f.read(1))).value
            if c &amp; 1 != 0:
                c &gt;&gt;= 1
                currfile = (c &lt;&lt; 8) | ctypes.c_uint8(ord(f.read(1))).value
            elif c &amp; 2 != 0:
                delta = c &gt;&gt; 6
                count = (c &gt;&gt; 2) &amp; 15
                while count &gt; 0:
                    count -= 1
                    tmp.append(fileRef(currfile, currline))
                    i += 1
                currline += delta
            elif c &amp; 4 != 0:
                currline += c &gt;&gt; 3
                tmp.append(fileRef(currfile, currline))
                i += 1
            else:
                b2 = ctypes.c_uint8(ord(f.read(1))).value
                b3 = ctypes.c_uint8(ord(f.read(1))).value
                currline = (c &gt;&gt; 3) | (b2 &lt;&lt; 5) | (b3 &lt;&lt; 13)
                tmp.append(fileRef(currfile, currline))
                i += 1
        self.value = tmp
        return self

    def _flush_repeat(self, w: BinaryIO | BytesIO, curpos: ctypes.c_size_t, rcount: ctypes.c_size_t, pos: int) -&gt; None:
        if rcount.value &gt; 0:
            if rcount.value &gt; 15:
                w.write(ctypes.c_uint8((15 &lt;&lt; 2) | 2).value.to_bytes(1, &#34;little&#34;))
                rcount.value -= 15
                self._flush_repeat(w, curpos, rcount, pos)
            else:
                delta = pos - curpos.value
                delta = delta if 0 &lt; delta &lt; 4 else 0
                w.write(ctypes.c_uint8(((delta &lt;&lt; 6) | (rcount.value &lt;&lt; 2) | 2)).value.to_bytes(1, &#34;little&#34;))
                rcount.value = 0
                curpos.value += delta

    def serialise(self) -&gt; bytes:
        w = BytesIO()
        curfile = -1
        curpos = ctypes.c_size_t(0)
        rcount = ctypes.c_size_t(0)

        for ref in self.value:
            f = ref.value
            p = ref.line
            if f != curfile:
                self._flush_repeat(w, curpos, rcount, p)
                curfile = f
                w.write(ctypes.c_uint8(((f &gt;&gt; 7) | 1)).value.to_bytes(1, &#34;little&#34;))
                w.write(ctypes.c_uint8(f &amp; 0xFF).value.to_bytes(1, &#34;little&#34;))

            if p != curpos.value:
                self._flush_repeat(w, curpos, rcount, p)

            if p == curpos.value:
                rcount.value += 1
            else:
                delta = p - curpos.value
                if 0 &lt; delta &lt; 32:
                    w.write(ctypes.c_uint8((delta &lt;&lt; 3) | 4).value.to_bytes(1, &#34;little&#34;))
                else:
                    w.write(ctypes.c_uint8((p &lt;&lt; 3) &amp; 0xFF).value.to_bytes(1, &#34;little&#34;))
                    w.write(ctypes.c_uint8((p &gt;&gt; 5) &amp; 0xFF).value.to_bytes(1, &#34;little&#34;))
                    w.write(ctypes.c_uint8((p &gt;&gt; 13) &amp; 0xFF).value.to_bytes(1, &#34;little&#34;))
                curpos.value = p

        self._flush_repeat(w, curpos, rcount, curpos.value)

        return w.getvalue()

    def __eq__(self, other: object) -&gt; bool:
        if not isinstance(other, DebugInfo):
            return NotImplemented
        return self.value == other.value</code></pre>
</details>
<div class="desc"><p>Represents debug information for a function, encoded with a delta encoding scheme for compression.</p></div>
<h3>Ancestors</h3>
<ul class="hlist">
<li><a title="crashlink.core.Serialisable" href="#crashlink.core.Serialisable">Serialisable</a></li>
<li>abc.ABC</li>
</ul>
<h3>Methods</h3>
<dl>
<dt id="crashlink.core.DebugInfo.deserialise"><code class="name flex">
<span>def <span class="ident">deserialise</span></span>(<span>self, f: typing.BinaryIO | _io.BytesIO, nops: int) ‑> <a title="crashlink.core.DebugInfo" href="#crashlink.core.DebugInfo">DebugInfo</a></span>
</code></dt>
<dd>
<details class="source">
<summary>
<span>Expand source code</span>
</summary>
<pre><code class="python">def deserialise(self, f: BinaryIO | BytesIO, nops: int) -&gt; &#34;DebugInfo&#34;:
    tmp = []
    currfile: int = -1
    currline: int = 0
    i = 0
    while i &lt; nops:
        c = ctypes.c_uint8(ord(f.read(1))).value
        if c &amp; 1 != 0:
            c &gt;&gt;= 1
            currfile = (c &lt;&lt; 8) | ctypes.c_uint8(ord(f.read(1))).value
        elif c &amp; 2 != 0:
            delta = c &gt;&gt; 6
            count = (c &gt;&gt; 2) &amp; 15
            while count &gt; 0:
                count -= 1
                tmp.append(fileRef(currfile, currline))
                i += 1
            currline += delta
        elif c &amp; 4 != 0:
            currline += c &gt;&gt; 3
            tmp.append(fileRef(currfile, currline))
            i += 1
        else:
            b2 = ctypes.c_uint8(ord(f.read(1))).value
            b3 = ctypes.c_uint8(ord(f.read(1))).value
            currline = (c &gt;&gt; 3) | (b2 &lt;&lt; 5) | (b3 &lt;&lt; 13)
            tmp.append(fileRef(currfile, currline))
            i += 1
    self.value = tmp
    return self</code></pre>
</details>
<div class="desc"></div>
</dd>
<dt id="crashlink.core.DebugInfo.serialise"><code class="name flex">
<span>def <span class="ident">serialise</span></span>(<span>self) ‑> bytes</span>
</code></dt>
<dd>
<details class="source">
<summary>
<span>Expand source code</span>
</summary>
<pre><code class="python">def serialise(self) -&gt; bytes:
    w = BytesIO()
    curfile = -1
    curpos = ctypes.c_size_t(0)
    rcount = ctypes.c_size_t(0)

    for ref in self.value:
        f = ref.value
        p = ref.line
        if f != curfile:
            self._flush_repeat(w, curpos, rcount, p)
            curfile = f
            w.write(ctypes.c_uint8(((f &gt;&gt; 7) | 1)).value.to_bytes(1, &#34;little&#34;))
            w.write(ctypes.c_uint8(f &amp; 0xFF).value.to_bytes(1, &#34;little&#34;))

        if p != curpos.value:
            self._flush_repeat(w, curpos, rcount, p)

        if p == curpos.value:
            rcount.value += 1
        else:
            delta = p - curpos.value
            if 0 &lt; delta &lt; 32:
                w.write(ctypes.c_uint8((delta &lt;&lt; 3) | 4).value.to_bytes(1, &#34;little&#34;))
            else:
                w.write(ctypes.c_uint8((p &lt;&lt; 3) &amp; 0xFF).value.to_bytes(1, &#34;little&#34;))
                w.write(ctypes.c_uint8((p &gt;&gt; 5) &amp; 0xFF).value.to_bytes(1, &#34;little&#34;))
                w.write(ctypes.c_uint8((p &gt;&gt; 13) &amp; 0xFF).value.to_bytes(1, &#34;little&#34;))
            curpos.value = p

    self._flush_repeat(w, curpos, rcount, curpos.value)

    return w.getvalue()</code></pre>
</details>
<div class="desc"></div>
</dd>
</dl>
</dd>
<dt id="crashlink.core.Dyn"><code class="flex name class">
<span>class <span class="ident">Dyn</span></span>
</code></dt>
<dd>
<details class="source">
<summary>
<span>Expand source code</span>
</summary>
<pre><code class="python">class Dyn(_NoDataType):
    &#34;&#34;&#34;
    Dynamic type, no data. Can store any type of data in a typed register as a pointer.
    &#34;&#34;&#34;

    pass</code></pre>
</details>
<div class="desc"><p>Dynamic type, no data. Can store any type of data in a typed register as a pointer.</p></div>
<h3>Ancestors</h3>
<ul class="hlist">
<li>crashlink.core._NoDataType</li>
<li><a title="crashlink.core.TypeDef" href="#crashlink.core.TypeDef">TypeDef</a></li>
<li><a title="crashlink.core.Serialisable" href="#crashlink.core.Serialisable">Serialisable</a></li>
<li>abc.ABC</li>
</ul>
</dd>
<dt id="crashlink.core.DynObj"><code class="flex name class">
<span>class <span class="ident">DynObj</span></span>
</code></dt>
<dd>
<details class="source">
<summary>
<span>Expand source code</span>
</summary>
<pre><code class="python">class DynObj(_NoDataType):
    &#34;&#34;&#34;
    Dynamic object type, no data.
    &#34;&#34;&#34;

    pass</code></pre>
</details>
<div class="desc"><p>Dynamic object type, no data.</p></div>
<h3>Ancestors</h3>
<ul class="hlist">
<li>crashlink.core._NoDataType</li>
<li><a title="crashlink.core.TypeDef" href="#crashlink.core.TypeDef">TypeDef</a></li>
<li><a title="crashlink.core.Serialisable" href="#crashlink.core.Serialisable">Serialisable</a></li>
<li>abc.ABC</li>
</ul>
</dd>
<dt id="crashlink.core.Enum"><code class="flex name class">
<span>class <span class="ident">Enum</span></span>
</code></dt>
<dd>
<details class="source">
<summary>
<span>Expand source code</span>
</summary>
<pre><code class="python">class Enum(TypeDef):
    &#34;&#34;&#34;
    Enum type.
    &#34;&#34;&#34;

    def __init__(self) -&gt; None:
        self.name = strRef()
        self._global = gIndex()
        self.nconstructs = VarInt()
        self.constructs: List[EnumConstruct] = []

    def deserialise(self, f: BinaryIO | BytesIO) -&gt; &#34;Enum&#34;:
        self.name.deserialise(f)
        self._global.deserialise(f)
        self.nconstructs.deserialise(f)
        for _ in range(self.nconstructs.value):
            self.constructs.append(EnumConstruct().deserialise(f))
        return self

    def serialise(self) -&gt; bytes:
        return b&#34;&#34;.join(
            [
                self.name.serialise(),
                self._global.serialise(),
                self.nconstructs.serialise(),
                b&#34;&#34;.join([construct.serialise() for construct in self.constructs]),
            ]
        )</code></pre>
</details>
<div class="desc"><p>Enum type.</p></div>
<h3>Ancestors</h3>
<ul class="hlist">
<li><a title="crashlink.core.TypeDef" href="#crashlink.core.TypeDef">TypeDef</a></li>
<li><a title="crashlink.core.Serialisable" href="#crashlink.core.Serialisable">Serialisable</a></li>
<li>abc.ABC</li>
</ul>
<h3>Methods</h3>
<dl>
<dt id="crashlink.core.Enum.deserialise"><code class="name flex">
<span>def <span class="ident">deserialise</span></span>(<span>self, f: typing.BinaryIO | _io.BytesIO) ‑> <a title="crashlink.core.Enum" href="#crashlink.core.Enum">Enum</a></span>
</code></dt>
<dd>
<details class="source">
<summary>
<span>Expand source code</span>
</summary>
<pre><code class="python">def deserialise(self, f: BinaryIO | BytesIO) -&gt; &#34;Enum&#34;:
    self.name.deserialise(f)
    self._global.deserialise(f)
    self.nconstructs.deserialise(f)
    for _ in range(self.nconstructs.value):
        self.constructs.append(EnumConstruct().deserialise(f))
    return self</code></pre>
</details>
<div class="desc"></div>
</dd>
<dt id="crashlink.core.Enum.serialise"><code class="name flex">
<span>def <span class="ident">serialise</span></span>(<span>self) ‑> bytes</span>
</code></dt>
<dd>
<details class="source">
<summary>
<span>Expand source code</span>
</summary>
<pre><code class="python">def serialise(self) -&gt; bytes:
    return b&#34;&#34;.join(
        [
            self.name.serialise(),
            self._global.serialise(),
            self.nconstructs.serialise(),
            b&#34;&#34;.join([construct.serialise() for construct in self.constructs]),
        ]
    )</code></pre>
</details>
<div class="desc"></div>
</dd>
</dl>
</dd>
<dt id="crashlink.core.EnumConstruct"><code class="flex name class">
<span>class <span class="ident">EnumConstruct</span></span>
</code></dt>
<dd>
<details class="source">
<summary>
<span>Expand source code</span>
</summary>
<pre><code class="python">class EnumConstruct(Serialisable):
    &#34;&#34;&#34;
    Construct of an enum.
    &#34;&#34;&#34;

    def __init__(self) -&gt; None:
        self.name = strRef()
        self.nparams = VarInt()
        self.params: List[tIndex] = []

    def deserialise(self, f: BinaryIO | BytesIO) -&gt; &#34;EnumConstruct&#34;:
        self.name.deserialise(f)
        self.nparams.deserialise(f)
        for _ in range(self.nparams.value):
            self.params.append(tIndex().deserialise(f))
        return self

    def serialise(self) -&gt; bytes:
        return b&#34;&#34;.join(
            [
                self.name.serialise(),
                self.nparams.serialise(),
                b&#34;&#34;.join([param.serialise() for param in self.params]),
            ]
        )</code></pre>
</details>
<div class="desc"><p>Construct of an enum.</p></div>
<h3>Ancestors</h3>
<ul class="hlist">
<li><a title="crashlink.core.Serialisable" href="#crashlink.core.Serialisable">Serialisable</a></li>
<li>abc.ABC</li>
</ul>
<h3>Methods</h3>
<dl>
<dt id="crashlink.core.EnumConstruct.deserialise"><code class="name flex">
<span>def <span class="ident">deserialise</span></span>(<span>self, f: typing.BinaryIO | _io.BytesIO) ‑> <a title="crashlink.core.EnumConstruct" href="#crashlink.core.EnumConstruct">EnumConstruct</a></span>
</code></dt>
<dd>
<details class="source">
<summary>
<span>Expand source code</span>
</summary>
<pre><code class="python">def deserialise(self, f: BinaryIO | BytesIO) -&gt; &#34;EnumConstruct&#34;:
    self.name.deserialise(f)
    self.nparams.deserialise(f)
    for _ in range(self.nparams.value):
        self.params.append(tIndex().deserialise(f))
    return self</code></pre>
</details>
<div class="desc"></div>
</dd>
<dt id="crashlink.core.EnumConstruct.serialise"><code class="name flex">
<span>def <span class="ident">serialise</span></span>(<span>self) ‑> bytes</span>
</code></dt>
<dd>
<details class="source">
<summary>
<span>Expand source code</span>
</summary>
<pre><code class="python">def serialise(self) -&gt; bytes:
    return b&#34;&#34;.join(
        [
            self.name.serialise(),
            self.nparams.serialise(),
            b&#34;&#34;.join([param.serialise() for param in self.params]),
        ]
    )</code></pre>
</details>
<div class="desc"></div>
</dd>
</dl>
</dd>
<dt id="crashlink.core.F32"><code class="flex name class">
<span>class <span class="ident">F32</span></span>
</code></dt>
<dd>
<details class="source">
<summary>
<span>Expand source code</span>
</summary>
<pre><code class="python">class F32(_NoDataType):
    &#34;&#34;&#34;
    32-bit float type, no data.
    &#34;&#34;&#34;

    pass</code></pre>
</details>
<div class="desc"><p>32-bit float type, no data.</p></div>
<h3>Ancestors</h3>
<ul class="hlist">
<li>crashlink.core._NoDataType</li>
<li><a title="crashlink.core.TypeDef" href="#crashlink.core.TypeDef">TypeDef</a></li>
<li><a title="crashlink.core.Serialisable" href="#crashlink.core.Serialisable">Serialisable</a></li>
<li>abc.ABC</li>
</ul>
</dd>
<dt id="crashlink.core.F64"><code class="flex name class">
<span>class <span class="ident">F64</span></span>
</code></dt>
<dd>
<details class="source">
<summary>
<span>Expand source code</span>
</summary>
<pre><code class="python">class F64(_NoDataType):
    &#34;&#34;&#34;
    64-bit float type, no data.
    &#34;&#34;&#34;

    pass</code></pre>
</details>
<div class="desc"><p>64-bit float type, no data.</p></div>
<h3>Ancestors</h3>
<ul class="hlist">
<li>crashlink.core._NoDataType</li>
<li><a title="crashlink.core.TypeDef" href="#crashlink.core.TypeDef">TypeDef</a></li>
<li><a title="crashlink.core.Serialisable" href="#crashlink.core.Serialisable">Serialisable</a></li>
<li>abc.ABC</li>
</ul>
</dd>
<dt id="crashlink.core.Field"><code class="flex name class">
<span>class <span class="ident">Field</span></span>
</code></dt>
<dd>
<details class="source">
<summary>
<span>Expand source code</span>
</summary>
<pre><code class="python">class Field(Serialisable):
    &#34;&#34;&#34;
    Represents a field in a class definition.
    &#34;&#34;&#34;

    def __init__(self) -&gt; None:
        self.name = strRef()
        self.type = tIndex()

    def deserialise(self, f: BinaryIO | BytesIO) -&gt; &#34;Field&#34;:
        self.name.deserialise(f)
        self.type.deserialise(f)
        return self

    def serialise(self) -&gt; bytes:
        return b&#34;&#34;.join([self.name.serialise(), self.type.serialise()])</code></pre>
</details>
<div class="desc"><p>Represents a field in a class definition.</p></div>
<h3>Ancestors</h3>
<ul class="hlist">
<li><a title="crashlink.core.Serialisable" href="#crashlink.core.Serialisable">Serialisable</a></li>
<li>abc.ABC</li>
</ul>
<h3>Methods</h3>
<dl>
<dt id="crashlink.core.Field.deserialise"><code class="name flex">
<span>def <span class="ident">deserialise</span></span>(<span>self, f: typing.BinaryIO | _io.BytesIO) ‑> <a title="crashlink.core.Field" href="#crashlink.core.Field">Field</a></span>
</code></dt>
<dd>
<details class="source">
<summary>
<span>Expand source code</span>
</summary>
<pre><code class="python">def deserialise(self, f: BinaryIO | BytesIO) -&gt; &#34;Field&#34;:
    self.name.deserialise(f)
    self.type.deserialise(f)
    return self</code></pre>
</details>
<div class="desc"></div>
</dd>
<dt id="crashlink.core.Field.serialise"><code class="name flex">
<span>def <span class="ident">serialise</span></span>(<span>self) ‑> bytes</span>
</code></dt>
<dd>
<details class="source">
<summary>
<span>Expand source code</span>
</summary>
<pre><code class="python">def serialise(self) -&gt; bytes:
    return b&#34;&#34;.join([self.name.serialise(), self.type.serialise()])</code></pre>
</details>
<div class="desc"></div>
</dd>
</dl>
</dd>
<dt id="crashlink.core.Fun"><code class="flex name class">
<span>class <span class="ident">Fun</span></span>
</code></dt>
<dd>
<details class="source">
<summary>
<span>Expand source code</span>
</summary>
<pre><code class="python">class Fun(TypeDef):
    &#34;&#34;&#34;
    Stores metadata about a function (signatures). When referenced in conjunction with a Proto or Method, it can be used to reconstruct the full function signature. See `crashlink.disasm.func_header` for a working reference.
    &#34;&#34;&#34;

    def __init__(self) -&gt; None:
        self.nargs = VarInt()
        self.args: List[tIndex] = []
        self.ret = tIndex()

    def deserialise(self, f: BinaryIO | BytesIO) -&gt; &#34;Fun&#34;:
        self.nargs.deserialise(f)
        for _ in range(self.nargs.value):
            self.args.append(tIndex().deserialise(f))
        self.ret.deserialise(f)
        return self

    def serialise(self) -&gt; bytes:
        return b&#34;&#34;.join(
            [
                self.nargs.serialise(),
                b&#34;&#34;.join([idx.serialise() for idx in self.args]),
                self.ret.serialise(),
            ]
        )</code></pre>
</details>
<div class="desc"><p>Stores metadata about a function (signatures). When referenced in conjunction with a Proto or Method, it can be used to reconstruct the full function signature. See <code><a title="crashlink.disasm.func_header" href="disasm.html#crashlink.disasm.func_header">func_header()</a></code> for a working reference.</p></div>
<h3>Ancestors</h3>
<ul class="hlist">
<li><a title="crashlink.core.TypeDef" href="#crashlink.core.TypeDef">TypeDef</a></li>
<li><a title="crashlink.core.Serialisable" href="#crashlink.core.Serialisable">Serialisable</a></li>
<li>abc.ABC</li>
</ul>
<h3>Subclasses</h3>
<ul class="hlist">
<li><a title="crashlink.core.Method" href="#crashlink.core.Method">Method</a></li>
</ul>
<h3>Methods</h3>
<dl>
<dt id="crashlink.core.Fun.deserialise"><code class="name flex">
<span>def <span class="ident">deserialise</span></span>(<span>self, f: typing.BinaryIO | _io.BytesIO) ‑> <a title="crashlink.core.Fun" href="#crashlink.core.Fun">Fun</a></span>
</code></dt>
<dd>
<details class="source">
<summary>
<span>Expand source code</span>
</summary>
<pre><code class="python">def deserialise(self, f: BinaryIO | BytesIO) -&gt; &#34;Fun&#34;:
    self.nargs.deserialise(f)
    for _ in range(self.nargs.value):
        self.args.append(tIndex().deserialise(f))
    self.ret.deserialise(f)
    return self</code></pre>
</details>
<div class="desc"></div>
</dd>
<dt id="crashlink.core.Fun.serialise"><code class="name flex">
<span>def <span class="ident">serialise</span></span>(<span>self) ‑> bytes</span>
</code></dt>
<dd>
<details class="source">
<summary>
<span>Expand source code</span>
</summary>
<pre><code class="python">def serialise(self) -&gt; bytes:
    return b&#34;&#34;.join(
        [
            self.nargs.serialise(),
            b&#34;&#34;.join([idx.serialise() for idx in self.args]),
            self.ret.serialise(),
        ]
    )</code></pre>
</details>
<div class="desc"></div>
</dd>
</dl>
</dd>
<dt id="crashlink.core.Function"><code class="flex name class">
<span>class <span class="ident">Function</span></span>
</code></dt>
<dd>
<details class="source">
<summary>
<span>Expand source code</span>
</summary>
<pre><code class="python">class Function(Serialisable):
    &#34;&#34;&#34;
    Represents a function in the bytecode. Due to the interesting ways in which HashLink works, this does not have a name or a signature, but rather a return type and a list of registers and opcodes.
    &#34;&#34;&#34;

    def __init__(self) -&gt; None:
        self.type = tIndex()
        self.findex = fIndex()
        self.nregs = VarInt()
        self.nops = VarInt()
        self.regs: List[tIndex] = []
        self.ops: List[Opcode] = []
        self.has_debug: Optional[bool] = None
        self.version: Optional[int] = None
        self.debuginfo: Optional[DebugInfo] = None
        self.nassigns: Optional[VarInt] = None
        self.assigns: Optional[List[Tuple[strRef, VarInt]]] = None

    def resolve_file(self, code: &#34;Bytecode&#34;) -&gt; str:
        &#34;&#34;&#34;
        Resolves (in the Bytecode&#39;s debugfiles blob) the name of the file this function originates from. Note that this assumes the first opcode&#39;s file is the only file this Function was derived from - Functions that derive from multiple files (such as compiler-generated closures or entrypoints) will be resolved to a single file, sometimes incorrectly.
        &#34;&#34;&#34;
        if not self.has_debug or not self.debuginfo:
            raise ValueError(&#34;Cannot get file from non-debug bytecode!&#34;)
        return self.debuginfo.value[0].resolve(code)

    def deserialise(self, f: BinaryIO | BytesIO, has_debug: bool, version: int) -&gt; &#34;Function&#34;:
        self.has_debug = has_debug
        self.version = version
        self.type.deserialise(f)
        self.findex.deserialise(f)
        # dbg_print(f&#34;----- {self.findex.value} ({tell(f)}) -----&#34;)
        self.nregs.deserialise(f)
        self.nops.deserialise(f)
        for _ in range(self.nregs.value):
            self.regs.append(tIndex().deserialise(f))
        for _ in range(self.nops.value):
            self.ops.append(Opcode().deserialise(f))
        if self.has_debug:
            self.debuginfo = DebugInfo().deserialise(f, self.nops.value)
            if self.version &gt;= 3:
                self.nassigns = VarInt().deserialise(f)
                self.assigns = []
                for _ in range(self.nassigns.value):
                    self.assigns.append((strRef().deserialise(f), VarInt().deserialise(f)))
        return self

    def serialise(self) -&gt; bytes:
        res = b&#34;&#34;.join(
            [
                self.type.serialise(),
                self.findex.serialise(),
                self.nregs.serialise(),
                self.nops.serialise(),
                b&#34;&#34;.join([reg.serialise() for reg in self.regs]),
                b&#34;&#34;.join([op.serialise() for op in self.ops]),
            ]
        )
        if self.has_debug and self.debuginfo:
            res += self.debuginfo.serialise()
            if self.version and self.version &gt;= 3 and self.nassigns and self.assigns is not None:
                res += self.nassigns.serialise()
                res += b&#34;&#34;.join([b&#34;&#34;.join([v.serialise() for v in assign]) for assign in self.assigns])
        return res</code></pre>
</details>
<div class="desc"><p>Represents a function in the bytecode. Due to the interesting ways in which HashLink works, this does not have a name or a signature, but rather a return type and a list of registers and opcodes.</p></div>
<h3>Ancestors</h3>
<ul class="hlist">
<li><a title="crashlink.core.Serialisable" href="#crashlink.core.Serialisable">Serialisable</a></li>
<li>abc.ABC</li>
</ul>
<h3>Methods</h3>
<dl>
<dt id="crashlink.core.Function.deserialise"><code class="name flex">
<span>def <span class="ident">deserialise</span></span>(<span>self, f: typing.BinaryIO | _io.BytesIO, has_debug: bool, version: int) ‑> <a title="crashlink.core.Function" href="#crashlink.core.Function">Function</a></span>
</code></dt>
<dd>
<details class="source">
<summary>
<span>Expand source code</span>
</summary>
<pre><code class="python">def deserialise(self, f: BinaryIO | BytesIO, has_debug: bool, version: int) -&gt; &#34;Function&#34;:
    self.has_debug = has_debug
    self.version = version
    self.type.deserialise(f)
    self.findex.deserialise(f)
    # dbg_print(f&#34;----- {self.findex.value} ({tell(f)}) -----&#34;)
    self.nregs.deserialise(f)
    self.nops.deserialise(f)
    for _ in range(self.nregs.value):
        self.regs.append(tIndex().deserialise(f))
    for _ in range(self.nops.value):
        self.ops.append(Opcode().deserialise(f))
    if self.has_debug:
        self.debuginfo = DebugInfo().deserialise(f, self.nops.value)
        if self.version &gt;= 3:
            self.nassigns = VarInt().deserialise(f)
            self.assigns = []
            for _ in range(self.nassigns.value):
                self.assigns.append((strRef().deserialise(f), VarInt().deserialise(f)))
    return self</code></pre>
</details>
<div class="desc"></div>
</dd>
<dt id="crashlink.core.Function.resolve_file"><code class="name flex">
<span>def <span class="ident">resolve_file</span></span>(<span>self,<br>code: <a title="crashlink.core.Bytecode" href="#crashlink.core.Bytecode">Bytecode</a>) ‑> str</span>
</code></dt>
<dd>
<details class="source">
<summary>
<span>Expand source code</span>
</summary>
<pre><code class="python">def resolve_file(self, code: &#34;Bytecode&#34;) -&gt; str:
    &#34;&#34;&#34;
    Resolves (in the Bytecode&#39;s debugfiles blob) the name of the file this function originates from. Note that this assumes the first opcode&#39;s file is the only file this Function was derived from - Functions that derive from multiple files (such as compiler-generated closures or entrypoints) will be resolved to a single file, sometimes incorrectly.
    &#34;&#34;&#34;
    if not self.has_debug or not self.debuginfo:
        raise ValueError(&#34;Cannot get file from non-debug bytecode!&#34;)
    return self.debuginfo.value[0].resolve(code)</code></pre>
</details>
<div class="desc"><p>Resolves (in the Bytecode's debugfiles blob) the name of the file this function originates from. Note that this assumes the first opcode's file is the only file this Function was derived from - Functions that derive from multiple files (such as compiler-generated closures or entrypoints) will be resolved to a single file, sometimes incorrectly.</p></div>
</dd>
<dt id="crashlink.core.Function.serialise"><code class="name flex">
<span>def <span class="ident">serialise</span></span>(<span>self) ‑> bytes</span>
</code></dt>
<dd>
<details class="source">
<summary>
<span>Expand source code</span>
</summary>
<pre><code class="python">def serialise(self) -&gt; bytes:
    res = b&#34;&#34;.join(
        [
            self.type.serialise(),
            self.findex.serialise(),
            self.nregs.serialise(),
            self.nops.serialise(),
            b&#34;&#34;.join([reg.serialise() for reg in self.regs]),
            b&#34;&#34;.join([op.serialise() for op in self.ops]),
        ]
    )
    if self.has_debug and self.debuginfo:
        res += self.debuginfo.serialise()
        if self.version and self.version &gt;= 3 and self.nassigns and self.assigns is not None:
            res += self.nassigns.serialise()
            res += b&#34;&#34;.join([b&#34;&#34;.join([v.serialise() for v in assign]) for assign in self.assigns])
    return res</code></pre>
</details>
<div class="desc"></div>
</dd>
</dl>
</dd>
<dt id="crashlink.core.I32"><code class="flex name class">
<span>class <span class="ident">I32</span></span>
</code></dt>
<dd>
<details class="source">
<summary>
<span>Expand source code</span>
</summary>
<pre><code class="python">class I32(_NoDataType):
    &#34;&#34;&#34;
    Signed 32-bit integer type, no data.
    &#34;&#34;&#34;

    pass</code></pre>
</details>
<div class="desc"><p>Signed 32-bit integer type, no data.</p></div>
<h3>Ancestors</h3>
<ul class="hlist">
<li>crashlink.core._NoDataType</li>
<li><a title="crashlink.core.TypeDef" href="#crashlink.core.TypeDef">TypeDef</a></li>
<li><a title="crashlink.core.Serialisable" href="#crashlink.core.Serialisable">Serialisable</a></li>
<li>abc.ABC</li>
</ul>
</dd>
<dt id="crashlink.core.I64"><code class="flex name class">
<span>class <span class="ident">I64</span></span>
</code></dt>
<dd>
<details class="source">
<summary>
<span>Expand source code</span>
</summary>
<pre><code class="python">class I64(_NoDataType):
    &#34;&#34;&#34;
    Signed 64-bit integer type, no data.
    &#34;&#34;&#34;

    pass</code></pre>
</details>
<div class="desc"><p>Signed 64-bit integer type, no data.</p></div>
<h3>Ancestors</h3>
<ul class="hlist">
<li>crashlink.core._NoDataType</li>
<li><a title="crashlink.core.TypeDef" href="#crashlink.core.TypeDef">TypeDef</a></li>
<li><a title="crashlink.core.Serialisable" href="#crashlink.core.Serialisable">Serialisable</a></li>
<li>abc.ABC</li>
</ul>
</dd>
<dt id="crashlink.core.InlineBool"><code class="flex name class">
<span>class <span class="ident">InlineBool</span></span>
</code></dt>
<dd>
<details class="source">
<summary>
<span>Expand source code</span>
</summary>
<pre><code class="python">class InlineBool(Serialisable):
    &#34;&#34;&#34;
    Inline boolean value.
    &#34;&#34;&#34;

    def __init__(self) -&gt; None:
        self.varint = VarInt()
        self.value: bool = False

    def deserialise(self, f: BinaryIO | BytesIO) -&gt; &#34;InlineBool&#34;:
        self.varint.deserialise(f)
        self.value = bool(self.varint.value)
        return self

    def serialise(self) -&gt; bytes:
        self.varint.value = int(self.value)
        return self.varint.serialise()</code></pre>
</details>
<div class="desc"><p>Inline boolean value.</p></div>
<h3>Ancestors</h3>
<ul class="hlist">
<li><a title="crashlink.core.Serialisable" href="#crashlink.core.Serialisable">Serialisable</a></li>
<li>abc.ABC</li>
</ul>
<h3>Methods</h3>
<dl>
<dt id="crashlink.core.InlineBool.deserialise"><code class="name flex">
<span>def <span class="ident">deserialise</span></span>(<span>self, f: typing.BinaryIO | _io.BytesIO) ‑> <a title="crashlink.core.InlineBool" href="#crashlink.core.InlineBool">InlineBool</a></span>
</code></dt>
<dd>
<details class="source">
<summary>
<span>Expand source code</span>
</summary>
<pre><code class="python">def deserialise(self, f: BinaryIO | BytesIO) -&gt; &#34;InlineBool&#34;:
    self.varint.deserialise(f)
    self.value = bool(self.varint.value)
    return self</code></pre>
</details>
<div class="desc"></div>
</dd>
<dt id="crashlink.core.InlineBool.serialise"><code class="name flex">
<span>def <span class="ident">serialise</span></span>(<span>self) ‑> bytes</span>
</code></dt>
<dd>
<details class="source">
<summary>
<span>Expand source code</span>
</summary>
<pre><code class="python">def serialise(self) -&gt; bytes:
    self.varint.value = int(self.value)
    return self.varint.serialise()</code></pre>
</details>
<div class="desc"></div>
</dd>
</dl>
</dd>
<dt id="crashlink.core.Method"><code class="flex name class">
<span>class <span class="ident">Method</span></span>
</code></dt>
<dd>
<details class="source">
<summary>
<span>Expand source code</span>
</summary>
<pre><code class="python">class Method(Fun):
    &#34;&#34;&#34;
    Method type, identical to Fun.
    &#34;&#34;&#34;

    pass</code></pre>
</details>
<div class="desc"><p>Method type, identical to Fun.</p></div>
<h3>Ancestors</h3>
<ul class="hlist">
<li><a title="crashlink.core.Fun" href="#crashlink.core.Fun">Fun</a></li>
<li><a title="crashlink.core.TypeDef" href="#crashlink.core.TypeDef">TypeDef</a></li>
<li><a title="crashlink.core.Serialisable" href="#crashlink.core.Serialisable">Serialisable</a></li>
<li>abc.ABC</li>
</ul>
</dd>
<dt id="crashlink.core.Native"><code class="flex name class">
<span>class <span class="ident">Native</span></span>
</code></dt>
<dd>
<details class="source">
<summary>
<span>Expand source code</span>
</summary>
<pre><code class="python">class Native(Serialisable):
    &#34;&#34;&#34;
    Represents a native function.

    - lib: strRef
    - name: strRef
    - type: tIndex
    - findex: fIndex
    &#34;&#34;&#34;

    def __init__(self) -&gt; None:
        self.lib = strRef()
        self.name = strRef()
        self.type = tIndex()
        self.findex = fIndex()

    def deserialise(self, f: BinaryIO | BytesIO) -&gt; &#34;Native&#34;:
        self.lib.deserialise(f)
        self.name.deserialise(f)
        self.type.deserialise(f)
        self.findex.deserialise(f)
        return self

    def serialise(self) -&gt; bytes:
        return b&#34;&#34;.join(
            [
                self.lib.serialise(),
                self.name.serialise(),
                self.type.serialise(),
                self.findex.serialise(),
            ]
        )</code></pre>
</details>
<div class="desc"><p>Represents a native function.</p>
<ul>
<li>lib: strRef</li>
<li>name: strRef</li>
<li>type: tIndex</li>
<li>findex: fIndex</li>
</ul></div>
<h3>Ancestors</h3>
<ul class="hlist">
<li><a title="crashlink.core.Serialisable" href="#crashlink.core.Serialisable">Serialisable</a></li>
<li>abc.ABC</li>
</ul>
<h3>Methods</h3>
<dl>
<dt id="crashlink.core.Native.deserialise"><code class="name flex">
<span>def <span class="ident">deserialise</span></span>(<span>self, f: typing.BinaryIO | _io.BytesIO) ‑> <a title="crashlink.core.Native" href="#crashlink.core.Native">Native</a></span>
</code></dt>
<dd>
<details class="source">
<summary>
<span>Expand source code</span>
</summary>
<pre><code class="python">def deserialise(self, f: BinaryIO | BytesIO) -&gt; &#34;Native&#34;:
    self.lib.deserialise(f)
    self.name.deserialise(f)
    self.type.deserialise(f)
    self.findex.deserialise(f)
    return self</code></pre>
</details>
<div class="desc"></div>
</dd>
<dt id="crashlink.core.Native.serialise"><code class="name flex">
<span>def <span class="ident">serialise</span></span>(<span>self) ‑> bytes</span>
</code></dt>
<dd>
<details class="source">
<summary>
<span>Expand source code</span>
</summary>
<pre><code class="python">def serialise(self) -&gt; bytes:
    return b&#34;&#34;.join(
        [
            self.lib.serialise(),
            self.name.serialise(),
            self.type.serialise(),
            self.findex.serialise(),
        ]
    )</code></pre>
</details>
<div class="desc"></div>
</dd>
</dl>
</dd>
<dt id="crashlink.core.Null"><code class="flex name class">
<span>class <span class="ident">Null</span></span>
</code></dt>
<dd>
<details class="source">
<summary>
<span>Expand source code</span>
</summary>
<pre><code class="python">class Null(TypeDef):
    &#34;&#34;&#34;
    Null of a certain type.
    &#34;&#34;&#34;

    def __init__(self) -&gt; None:
        self.type = tIndex()

    def deserialise(self, f: BinaryIO | BytesIO) -&gt; &#34;Null&#34;:
        self.type.deserialise(f)
        return self

    def serialise(self) -&gt; bytes:
        return self.type.serialise()</code></pre>
</details>
<div class="desc"><p>Null of a certain type.</p></div>
<h3>Ancestors</h3>
<ul class="hlist">
<li><a title="crashlink.core.TypeDef" href="#crashlink.core.TypeDef">TypeDef</a></li>
<li><a title="crashlink.core.Serialisable" href="#crashlink.core.Serialisable">Serialisable</a></li>
<li>abc.ABC</li>
</ul>
<h3>Methods</h3>
<dl>
<dt id="crashlink.core.Null.deserialise"><code class="name flex">
<span>def <span class="ident">deserialise</span></span>(<span>self, f: typing.BinaryIO | _io.BytesIO) ‑> <a title="crashlink.core.Null" href="#crashlink.core.Null">Null</a></span>
</code></dt>
<dd>
<details class="source">
<summary>
<span>Expand source code</span>
</summary>
<pre><code class="python">def deserialise(self, f: BinaryIO | BytesIO) -&gt; &#34;Null&#34;:
    self.type.deserialise(f)
    return self</code></pre>
</details>
<div class="desc"></div>
</dd>
<dt id="crashlink.core.Null.serialise"><code class="name flex">
<span>def <span class="ident">serialise</span></span>(<span>self) ‑> bytes</span>
</code></dt>
<dd>
<details class="source">
<summary>
<span>Expand source code</span>
</summary>
<pre><code class="python">def serialise(self) -&gt; bytes:
    return self.type.serialise()</code></pre>
</details>
<div class="desc"></div>
</dd>
</dl>
</dd>
<dt id="crashlink.core.Obj"><code class="flex name class">
<span>class <span class="ident">Obj</span></span>
</code></dt>
<dd>
<details class="source">
<summary>
<span>Expand source code</span>
</summary>
<pre><code class="python">class Obj(TypeDef):
    &#34;&#34;&#34;
    Represents a class definition. Contains:

    - name: strRef
    - super: tIndex
    - _global: gIndex
    - nfields: VarInt
    - nprotos: VarInt
    - nbindings: VarInt
    - fields: List[Field]
    - protos: List[Proto]
    - bindings: List[Binding]
    &#34;&#34;&#34;

    def __init__(self) -&gt; None:
        self.name = strRef()
        self.super = tIndex()
        self._global = gIndex()
        self.nfields = VarInt()
        self.nprotos = VarInt()
        self.nbindings = VarInt()
        self.fields: List[Field] = []
        self.protos: List[Proto] = []
        self.bindings: List[Binding] = []

    def deserialise(self, f: BinaryIO | BytesIO) -&gt; &#34;Obj&#34;:
        self.name.deserialise(f)
        self.super.deserialise(f)
        self._global.deserialise(f)
        self.nfields.deserialise(f)
        self.nprotos.deserialise(f)
        self.nbindings.deserialise(f)
        for _ in range(self.nfields.value):
            self.fields.append(Field().deserialise(f))
        for _ in range(self.nprotos.value):
            self.protos.append(Proto().deserialise(f))
        for _ in range(self.nbindings.value):
            self.bindings.append(Binding().deserialise(f))
        return self

    def serialise(self) -&gt; bytes:
        return b&#34;&#34;.join(
            [
                self.name.serialise(),
                self.super.serialise(),
                self._global.serialise(),
                self.nfields.serialise(),
                self.nprotos.serialise(),
                self.nbindings.serialise(),
                b&#34;&#34;.join([field.serialise() for field in self.fields]),
                b&#34;&#34;.join([proto.serialise() for proto in self.protos]),
                b&#34;&#34;.join([binding.serialise() for binding in self.bindings]),
            ]
        )

    def resolve_fields(self, code: &#34;Bytecode&#34;) -&gt; List[Field]:
        &#34;&#34;&#34;
        Resolves all fields across the class heirarchy. For instance:
        class A {
            var a: Int;
        }
        class B extends A {
            var b: Int;
        }
        Where a is field 0 and b is field 1
        &#34;&#34;&#34;
        if self.super.value &lt; 0:  # no superclass
            return self.fields
        fields: List[Field] = []
        visited_types = set()
        current_type: Optional[Obj] = self
        while current_type:
            if id(current_type) in visited_types:
                raise ValueError(&#34;Cyclic inheritance detected in class hierarchy.&#34;)
            visited_types.add(id(current_type))
            fields = current_type.fields + fields
            if current_type.super.value &lt; 0:
                current_type = None
            else:
                defn = current_type.super.resolve(code).definition
                if not isinstance(defn, Obj):
                    raise ValueError(&#34;Invalid superclass type.&#34;)
                current_type = defn
        return fields

    def __str__(self) -&gt; str:
        return f&#34;&lt;Obj: f@{self.name}&gt;&#34;

    def __repr__(self) -&gt; str:
        return self.__str__()

    def str_resolve(self, code: &#34;Bytecode&#34;) -&gt; str:
        return f&#34;&lt;Obj: {self.name.resolve(code)}&gt;&#34;</code></pre>
</details>
<div class="desc"><p>Represents a class definition. Contains:</p>
<ul>
<li>name: strRef</li>
<li>super: tIndex</li>
<li>_global: gIndex</li>
<li>nfields: VarInt</li>
<li>nprotos: VarInt</li>
<li>nbindings: VarInt</li>
<li>fields: List[Field]</li>
<li>protos: List[Proto]</li>
<li>bindings: List[Binding]</li>
</ul></div>
<h3>Ancestors</h3>
<ul class="hlist">
<li><a title="crashlink.core.TypeDef" href="#crashlink.core.TypeDef">TypeDef</a></li>
<li><a title="crashlink.core.Serialisable" href="#crashlink.core.Serialisable">Serialisable</a></li>
<li>abc.ABC</li>
</ul>
<h3>Subclasses</h3>
<ul class="hlist">
<li><a title="crashlink.core.Struct" href="#crashlink.core.Struct">Struct</a></li>
</ul>
<h3>Methods</h3>
<dl>
<dt id="crashlink.core.Obj.deserialise"><code class="name flex">
<span>def <span class="ident">deserialise</span></span>(<span>self, f: typing.BinaryIO | _io.BytesIO) ‑> <a title="crashlink.core.Obj" href="#crashlink.core.Obj">Obj</a></span>
</code></dt>
<dd>
<details class="source">
<summary>
<span>Expand source code</span>
</summary>
<pre><code class="python">def deserialise(self, f: BinaryIO | BytesIO) -&gt; &#34;Obj&#34;:
    self.name.deserialise(f)
    self.super.deserialise(f)
    self._global.deserialise(f)
    self.nfields.deserialise(f)
    self.nprotos.deserialise(f)
    self.nbindings.deserialise(f)
    for _ in range(self.nfields.value):
        self.fields.append(Field().deserialise(f))
    for _ in range(self.nprotos.value):
        self.protos.append(Proto().deserialise(f))
    for _ in range(self.nbindings.value):
        self.bindings.append(Binding().deserialise(f))
    return self</code></pre>
</details>
<div class="desc"></div>
</dd>
<dt id="crashlink.core.Obj.resolve_fields"><code class="name flex">
<span>def <span class="ident">resolve_fields</span></span>(<span>self,<br>code: <a title="crashlink.core.Bytecode" href="#crashlink.core.Bytecode">Bytecode</a>) ‑> List[<a title="crashlink.core.Field" href="#crashlink.core.Field">Field</a>]</span>
</code></dt>
<dd>
<details class="source">
<summary>
<span>Expand source code</span>
</summary>
<pre><code class="python">def resolve_fields(self, code: &#34;Bytecode&#34;) -&gt; List[Field]:
    &#34;&#34;&#34;
    Resolves all fields across the class heirarchy. For instance:
    class A {
        var a: Int;
    }
    class B extends A {
        var b: Int;
    }
    Where a is field 0 and b is field 1
    &#34;&#34;&#34;
    if self.super.value &lt; 0:  # no superclass
        return self.fields
    fields: List[Field] = []
    visited_types = set()
    current_type: Optional[Obj] = self
    while current_type:
        if id(current_type) in visited_types:
            raise ValueError(&#34;Cyclic inheritance detected in class hierarchy.&#34;)
        visited_types.add(id(current_type))
        fields = current_type.fields + fields
        if current_type.super.value &lt; 0:
            current_type = None
        else:
            defn = current_type.super.resolve(code).definition
            if not isinstance(defn, Obj):
                raise ValueError(&#34;Invalid superclass type.&#34;)
            current_type = defn
    return fields</code></pre>
</details>
<div class="desc"><p>Resolves all fields across the class heirarchy. For instance:
class A {
var a: Int;
}
class B extends A {
var b: Int;
}
Where a is field 0 and b is field 1</p></div>
</dd>
<dt id="crashlink.core.Obj.serialise"><code class="name flex">
<span>def <span class="ident">serialise</span></span>(<span>self) ‑> bytes</span>
</code></dt>
<dd>
<details class="source">
<summary>
<span>Expand source code</span>
</summary>
<pre><code class="python">def serialise(self) -&gt; bytes:
    return b&#34;&#34;.join(
        [
            self.name.serialise(),
            self.super.serialise(),
            self._global.serialise(),
            self.nfields.serialise(),
            self.nprotos.serialise(),
            self.nbindings.serialise(),
            b&#34;&#34;.join([field.serialise() for field in self.fields]),
            b&#34;&#34;.join([proto.serialise() for proto in self.protos]),
            b&#34;&#34;.join([binding.serialise() for binding in self.bindings]),
        ]
    )</code></pre>
</details>
<div class="desc"></div>
</dd>
<dt id="crashlink.core.Obj.str_resolve"><code class="name flex">
<span>def <span class="ident">str_resolve</span></span>(<span>self,<br>code: <a title="crashlink.core.Bytecode" href="#crashlink.core.Bytecode">Bytecode</a>) ‑> str</span>
</code></dt>
<dd>
<details class="source">
<summary>
<span>Expand source code</span>
</summary>
<pre><code class="python">def str_resolve(self, code: &#34;Bytecode&#34;) -&gt; str:
    return f&#34;&lt;Obj: {self.name.resolve(code)}&gt;&#34;</code></pre>
</details>
<div class="desc"></div>
</dd>
</dl>
</dd>
<dt id="crashlink.core.Opcode"><code class="flex name class">
<span>class <span class="ident">Opcode</span></span>
</code></dt>
<dd>
<details class="source">
<summary>
<span>Expand source code</span>
</summary>
<pre><code class="python">class Opcode(Serialisable):
    &#34;&#34;&#34;
    Represents an opcode.
    &#34;&#34;&#34;

    TYPE_MAP: Dict[str, type] = {
        &#34;Reg&#34;: Reg,
        &#34;Regs&#34;: Regs,
        &#34;RefInt&#34;: intRef,
        &#34;RefFloat&#34;: floatRef,
        &#34;InlineBool&#34;: InlineBool,
        &#34;RefBytes&#34;: bytesRef,
        &#34;RefString&#34;: strRef,
        &#34;RefFun&#34;: fIndex,
        &#34;RefField&#34;: fieldRef,
        &#34;RefGlobal&#34;: gIndex,
        &#34;JumpOffset&#34;: VarInt,
        &#34;JumpOffsets&#34;: VarInts,
        &#34;RefType&#34;: tIndex,
        &#34;RefEnumConstant&#34;: VarInt,
        &#34;RefEnumConstruct&#34;: VarInt,
        &#34;InlineInt&#34;: VarInt,
    }

    def __init__(self) -&gt; None:
        self.code = VarInt()
        self.op: Optional[str] = None
        self.definition: Dict[Any, Any] = {}

    def deserialise(self, f: BinaryIO | BytesIO) -&gt; &#34;Opcode&#34;:
        # dbg_print(f&#34;Deserialising opcode at {tell(f)}... &#34;, end=&#34;&#34;)
        self.code.deserialise(f)
        # dbg_print(f&#34;{self.code.value}... &#34;, end=&#34;&#34;)
        try:
            _def = opcodes[list(opcodes.keys())[self.code.value]]
        except IndexError:
            # dbg_print()
            raise InvalidOpCode(f&#34;Unknown opcode at {tell(f)}&#34;)
        for param, _type in _def.items():
            if _type in self.TYPE_MAP:
                self.definition[param] = self.TYPE_MAP[_type]().deserialise(f)
                continue
            raise InvalidOpCode(f&#34;Invalid opcode definition for {param, _type} at {tell(f)}&#34;)
        self.op = list(opcodes.keys())[self.code.value]
        return self

    def serialise(self) -&gt; bytes:
        if self.op:
            self.code.value = list(opcodes.keys()).index(self.op)
        return b&#34;&#34;.join(
            [
                self.code.serialise(),
                b&#34;&#34;.join([definition.serialise() for name, definition in self.definition.items()]),
            ]
        )

    def __repr__(self) -&gt; str:
        return f&#34;&lt;Opcode: {self.op} {self.definition}&gt;&#34;

    def __str__(self) -&gt; str:
        return self.__repr__()</code></pre>
</details>
<div class="desc"><p>Represents an opcode.</p></div>
<h3>Ancestors</h3>
<ul class="hlist">
<li><a title="crashlink.core.Serialisable" href="#crashlink.core.Serialisable">Serialisable</a></li>
<li>abc.ABC</li>
</ul>
<h3>Class variables</h3>
<dl>
<dt id="crashlink.core.Opcode.TYPE_MAP"><code class="name">var <span class="ident">TYPE_MAP</span> : Dict[str, type]</code></dt>
<dd>
<div class="desc"><p>The type of the None singleton.</p></div>
</dd>
</dl>
<h3>Methods</h3>
<dl>
<dt id="crashlink.core.Opcode.deserialise"><code class="name flex">
<span>def <span class="ident">deserialise</span></span>(<span>self, f: typing.BinaryIO | _io.BytesIO) ‑> <a title="crashlink.core.Opcode" href="#crashlink.core.Opcode">Opcode</a></span>
</code></dt>
<dd>
<details class="source">
<summary>
<span>Expand source code</span>
</summary>
<pre><code class="python">def deserialise(self, f: BinaryIO | BytesIO) -&gt; &#34;Opcode&#34;:
    # dbg_print(f&#34;Deserialising opcode at {tell(f)}... &#34;, end=&#34;&#34;)
    self.code.deserialise(f)
    # dbg_print(f&#34;{self.code.value}... &#34;, end=&#34;&#34;)
    try:
        _def = opcodes[list(opcodes.keys())[self.code.value]]
    except IndexError:
        # dbg_print()
        raise InvalidOpCode(f&#34;Unknown opcode at {tell(f)}&#34;)
    for param, _type in _def.items():
        if _type in self.TYPE_MAP:
            self.definition[param] = self.TYPE_MAP[_type]().deserialise(f)
            continue
        raise InvalidOpCode(f&#34;Invalid opcode definition for {param, _type} at {tell(f)}&#34;)
    self.op = list(opcodes.keys())[self.code.value]
    return self</code></pre>
</details>
<div class="desc"></div>
</dd>
<dt id="crashlink.core.Opcode.serialise"><code class="name flex">
<span>def <span class="ident">serialise</span></span>(<span>self) ‑> bytes</span>
</code></dt>
<dd>
<details class="source">
<summary>
<span>Expand source code</span>
</summary>
<pre><code class="python">def serialise(self) -&gt; bytes:
    if self.op:
        self.code.value = list(opcodes.keys()).index(self.op)
    return b&#34;&#34;.join(
        [
            self.code.serialise(),
            b&#34;&#34;.join([definition.serialise() for name, definition in self.definition.items()]),
        ]
    )</code></pre>
</details>
<div class="desc"></div>
</dd>
</dl>
</dd>
<dt id="crashlink.core.Packed"><code class="flex name class">
<span>class <span class="ident">Packed</span></span>
</code></dt>
<dd>
<details class="source">
<summary>
<span>Expand source code</span>
</summary>
<pre><code class="python">class Packed(TypeDef):
    &#34;&#34;&#34;
    Holds an inner type index.
    &#34;&#34;&#34;

    def __init__(self) -&gt; None:
        self.inner = tIndex()

    def deserialise(self, f: BinaryIO | BytesIO) -&gt; &#34;Packed&#34;:
        self.inner.deserialise(f)
        return self

    def serialise(self) -&gt; bytes:
        return self.inner.serialise()</code></pre>
</details>
<div class="desc"><p>Holds an inner type index.</p></div>
<h3>Ancestors</h3>
<ul class="hlist">
<li><a title="crashlink.core.TypeDef" href="#crashlink.core.TypeDef">TypeDef</a></li>
<li><a title="crashlink.core.Serialisable" href="#crashlink.core.Serialisable">Serialisable</a></li>
<li>abc.ABC</li>
</ul>
<h3>Methods</h3>
<dl>
<dt id="crashlink.core.Packed.deserialise"><code class="name flex">
<span>def <span class="ident">deserialise</span></span>(<span>self, f: typing.BinaryIO | _io.BytesIO) ‑> <a title="crashlink.core.Packed" href="#crashlink.core.Packed">Packed</a></span>
</code></dt>
<dd>
<details class="source">
<summary>
<span>Expand source code</span>
</summary>
<pre><code class="python">def deserialise(self, f: BinaryIO | BytesIO) -&gt; &#34;Packed&#34;:
    self.inner.deserialise(f)
    return self</code></pre>
</details>
<div class="desc"></div>
</dd>
<dt id="crashlink.core.Packed.serialise"><code class="name flex">
<span>def <span class="ident">serialise</span></span>(<span>self) ‑> bytes</span>
</code></dt>
<dd>
<details class="source">
<summary>
<span>Expand source code</span>
</summary>
<pre><code class="python">def serialise(self) -&gt; bytes:
    return self.inner.serialise()</code></pre>
</details>
<div class="desc"></div>
</dd>
</dl>
</dd>
<dt id="crashlink.core.Proto"><code class="flex name class">
<span>class <span class="ident">Proto</span></span>
</code></dt>
<dd>
<details class="source">
<summary>
<span>Expand source code</span>
</summary>
<pre><code class="python">class Proto(Serialisable):
    &#34;&#34;&#34;
    Represents a prototype of a function
    &#34;&#34;&#34;

    def __init__(self) -&gt; None:
        self.name = strRef()
        self.findex = fIndex()
        self.pindex = VarInt()  # unknown use

    def deserialise(self, f: BinaryIO | BytesIO) -&gt; &#34;Proto&#34;:
        self.name.deserialise(f)
        self.findex.deserialise(f)
        self.pindex.deserialise(f)
        return self

    def serialise(self) -&gt; bytes:
        return b&#34;&#34;.join([self.name.serialise(), self.findex.serialise(), self.pindex.serialise()])</code></pre>
</details>
<div class="desc"><p>Represents a prototype of a function</p></div>
<h3>Ancestors</h3>
<ul class="hlist">
<li><a title="crashlink.core.Serialisable" href="#crashlink.core.Serialisable">Serialisable</a></li>
<li>abc.ABC</li>
</ul>
<h3>Methods</h3>
<dl>
<dt id="crashlink.core.Proto.deserialise"><code class="name flex">
<span>def <span class="ident">deserialise</span></span>(<span>self, f: typing.BinaryIO | _io.BytesIO) ‑> <a title="crashlink.core.Proto" href="#crashlink.core.Proto">Proto</a></span>
</code></dt>
<dd>
<details class="source">
<summary>
<span>Expand source code</span>
</summary>
<pre><code class="python">def deserialise(self, f: BinaryIO | BytesIO) -&gt; &#34;Proto&#34;:
    self.name.deserialise(f)
    self.findex.deserialise(f)
    self.pindex.deserialise(f)
    return self</code></pre>
</details>
<div class="desc"></div>
</dd>
<dt id="crashlink.core.Proto.serialise"><code class="name flex">
<span>def <span class="ident">serialise</span></span>(<span>self) ‑> bytes</span>
</code></dt>
<dd>
<details class="source">
<summary>
<span>Expand source code</span>
</summary>
<pre><code class="python">def serialise(self) -&gt; bytes:
    return b&#34;&#34;.join([self.name.serialise(), self.findex.serialise(), self.pindex.serialise()])</code></pre>
</details>
<div class="desc"></div>
</dd>
</dl>
</dd>
<dt id="crashlink.core.RawData"><code class="flex name class">
<span>class <span class="ident">RawData</span></span>
<span>(</span><span>length: int)</span>
</code></dt>
<dd>
<details class="source">
<summary>
<span>Expand source code</span>
</summary>
<pre><code class="python">class RawData(Serialisable):
    &#34;&#34;&#34;
    A block of raw data.
    &#34;&#34;&#34;

    def __init__(self, length: int):
        self.value: bytes = b&#34;&#34;
        self.length = length

    def deserialise(self, f: BinaryIO | BytesIO) -&gt; &#34;RawData&#34;:
        self.value = f.read(self.length)
        return self

    def serialise(self) -&gt; bytes:
        return self.value</code></pre>
</details>
<div class="desc"><p>A block of raw data.</p></div>
<h3>Ancestors</h3>
<ul class="hlist">
<li><a title="crashlink.core.Serialisable" href="#crashlink.core.Serialisable">Serialisable</a></li>
<li>abc.ABC</li>
</ul>
<h3>Methods</h3>
<dl>
<dt id="crashlink.core.RawData.deserialise"><code class="name flex">
<span>def <span class="ident">deserialise</span></span>(<span>self, f: typing.BinaryIO | _io.BytesIO) ‑> <a title="crashlink.core.RawData" href="#crashlink.core.RawData">RawData</a></span>
</code></dt>
<dd>
<details class="source">
<summary>
<span>Expand source code</span>
</summary>
<pre><code class="python">def deserialise(self, f: BinaryIO | BytesIO) -&gt; &#34;RawData&#34;:
    self.value = f.read(self.length)
    return self</code></pre>
</details>
<div class="desc"></div>
</dd>
<dt id="crashlink.core.RawData.serialise"><code class="name flex">
<span>def <span class="ident">serialise</span></span>(<span>self) ‑> bytes</span>
</code></dt>
<dd>
<details class="source">
<summary>
<span>Expand source code</span>
</summary>
<pre><code class="python">def serialise(self) -&gt; bytes:
    return self.value</code></pre>
</details>
<div class="desc"></div>
</dd>
</dl>
</dd>
<dt id="crashlink.core.Ref"><code class="flex name class">
<span>class <span class="ident">Ref</span></span>
</code></dt>
<dd>
<details class="source">
<summary>
<span>Expand source code</span>
</summary>
<pre><code class="python">class Ref(TypeDef):
    &#34;&#34;&#34;
    Memory reference to an instance of a type.
    &#34;&#34;&#34;

    def __init__(self) -&gt; None:
        self.type = tIndex()

    def deserialise(self, f: BinaryIO | BytesIO) -&gt; &#34;Ref&#34;:
        self.type.deserialise(f)
        return self

    def serialise(self) -&gt; bytes:
        return self.type.serialise()</code></pre>
</details>
<div class="desc"><p>Memory reference to an instance of a type.</p></div>
<h3>Ancestors</h3>
<ul class="hlist">
<li><a title="crashlink.core.TypeDef" href="#crashlink.core.TypeDef">TypeDef</a></li>
<li><a title="crashlink.core.Serialisable" href="#crashlink.core.Serialisable">Serialisable</a></li>
<li>abc.ABC</li>
</ul>
<h3>Methods</h3>
<dl>
<dt id="crashlink.core.Ref.deserialise"><code class="name flex">
<span>def <span class="ident">deserialise</span></span>(<span>self, f: typing.BinaryIO | _io.BytesIO) ‑> <a title="crashlink.core.Ref" href="#crashlink.core.Ref">Ref</a></span>
</code></dt>
<dd>
<details class="source">
<summary>
<span>Expand source code</span>
</summary>
<pre><code class="python">def deserialise(self, f: BinaryIO | BytesIO) -&gt; &#34;Ref&#34;:
    self.type.deserialise(f)
    return self</code></pre>
</details>
<div class="desc"></div>
</dd>
<dt id="crashlink.core.Ref.serialise"><code class="name flex">
<span>def <span class="ident">serialise</span></span>(<span>self) ‑> bytes</span>
</code></dt>
<dd>
<details class="source">
<summary>
<span>Expand source code</span>
</summary>
<pre><code class="python">def serialise(self) -&gt; bytes:
    return self.type.serialise()</code></pre>
</details>
<div class="desc"></div>
</dd>
</dl>
</dd>
<dt id="crashlink.core.Reg"><code class="flex name class">
<span>class <span class="ident">Reg</span></span>
<span>(</span><span>value: int = 0)</span>
</code></dt>
<dd>
<details class="source">
<summary>
<span>Expand source code</span>
</summary>
<pre><code class="python">class Reg(ResolvableVarInt):
    &#34;&#34;&#34;
    Reference to a register in the bytecode.
    &#34;&#34;&#34;

    def resolve(self, code: &#34;Bytecode&#34;) -&gt; &#34;Type&#34;:
        return code.types[self.value]</code></pre>
</details>
<div class="desc"><p>Reference to a register in the bytecode.</p></div>
<h3>Ancestors</h3>
<ul class="hlist">
<li><a title="crashlink.core.ResolvableVarInt" href="#crashlink.core.ResolvableVarInt">ResolvableVarInt</a></li>
<li><a title="crashlink.core.VarInt" href="#crashlink.core.VarInt">VarInt</a></li>
<li><a title="crashlink.core.Serialisable" href="#crashlink.core.Serialisable">Serialisable</a></li>
<li>abc.ABC</li>
</ul>
<h3>Inherited members</h3>
<ul class="hlist">
<li><code><b><a title="crashlink.core.ResolvableVarInt" href="#crashlink.core.ResolvableVarInt">ResolvableVarInt</a></b></code>:
<ul class="hlist">
<li><code><a title="crashlink.core.ResolvableVarInt.resolve" href="#crashlink.core.ResolvableVarInt.resolve">resolve</a></code></li>
</ul>
</li>
</ul>
</dd>
<dt id="crashlink.core.Regs"><code class="flex name class">
<span>class <span class="ident">Regs</span></span>
</code></dt>
<dd>
<details class="source">
<summary>
<span>Expand source code</span>
</summary>
<pre><code class="python">class Regs(Serialisable):
    &#34;&#34;&#34;
    List of references to registers.
    &#34;&#34;&#34;

    def __init__(self) -&gt; None:
        self.n = VarInt()
        self.value: List[Reg] = []

    def deserialise(self, f: BinaryIO | BytesIO) -&gt; &#34;Regs&#34;:
        self.n.deserialise(f)
        for _ in range(self.n.value):
            self.value.append(Reg().deserialise(f))
        return self

    def serialise(self) -&gt; bytes:
        return b&#34;&#34;.join([self.n.serialise(), b&#34;&#34;.join([value.serialise() for value in self.value])])</code></pre>
</details>
<div class="desc"><p>List of references to registers.</p></div>
<h3>Ancestors</h3>
<ul class="hlist">
<li><a title="crashlink.core.Serialisable" href="#crashlink.core.Serialisable">Serialisable</a></li>
<li>abc.ABC</li>
</ul>
<h3>Methods</h3>
<dl>
<dt id="crashlink.core.Regs.deserialise"><code class="name flex">
<span>def <span class="ident">deserialise</span></span>(<span>self, f: typing.BinaryIO | _io.BytesIO) ‑> <a title="crashlink.core.Regs" href="#crashlink.core.Regs">Regs</a></span>
</code></dt>
<dd>
<details class="source">
<summary>
<span>Expand source code</span>
</summary>
<pre><code class="python">def deserialise(self, f: BinaryIO | BytesIO) -&gt; &#34;Regs&#34;:
    self.n.deserialise(f)
    for _ in range(self.n.value):
        self.value.append(Reg().deserialise(f))
    return self</code></pre>
</details>
<div class="desc"></div>
</dd>
<dt id="crashlink.core.Regs.serialise"><code class="name flex">
<span>def <span class="ident">serialise</span></span>(<span>self) ‑> bytes</span>
</code></dt>
<dd>
<details class="source">
<summary>
<span>Expand source code</span>
</summary>
<pre><code class="python">def serialise(self) -&gt; bytes:
    return b&#34;&#34;.join([self.n.serialise(), b&#34;&#34;.join([value.serialise() for value in self.value])])</code></pre>
</details>
<div class="desc"></div>
</dd>
</dl>
</dd>
<dt id="crashlink.core.ResolvableVarInt"><code class="flex name class">
<span>class <span class="ident">ResolvableVarInt</span></span>
<span>(</span><span>value: int = 0)</span>
</code></dt>
<dd>
<details class="source">
<summary>
<span>Expand source code</span>
</summary>
<pre><code class="python">class ResolvableVarInt(VarInt, ABC):
    &#34;&#34;&#34;
    Base class for resolvable VarInts. Call `resolve` to get a direct reference to the object it points to.
    &#34;&#34;&#34;

    @abstractmethod
    def resolve(self, code: &#34;Bytecode&#34;) -&gt; Any:
        &#34;&#34;&#34;
        Resolve this reference to a specific reference in the bytecode.
        &#34;&#34;&#34;
        pass</code></pre>
</details>
<div class="desc"><p>Base class for resolvable VarInts. Call <code>resolve</code> to get a direct reference to the object it points to.</p></div>
<h3>Ancestors</h3>
<ul class="hlist">
<li><a title="crashlink.core.VarInt" href="#crashlink.core.VarInt">VarInt</a></li>
<li><a title="crashlink.core.Serialisable" href="#crashlink.core.Serialisable">Serialisable</a></li>
<li>abc.ABC</li>
</ul>
<h3>Subclasses</h3>
<ul class="hlist">
<li><a title="crashlink.core.Reg" href="#crashlink.core.Reg">Reg</a></li>
<li><a title="crashlink.core.bytesRef" href="#crashlink.core.bytesRef">bytesRef</a></li>
<li><a title="crashlink.core.fIndex" href="#crashlink.core.fIndex">fIndex</a></li>
<li><a title="crashlink.core.fieldRef" href="#crashlink.core.fieldRef">fieldRef</a></li>
<li><a title="crashlink.core.fileRef" href="#crashlink.core.fileRef">fileRef</a></li>
<li><a title="crashlink.core.floatRef" href="#crashlink.core.floatRef">floatRef</a></li>
<li><a title="crashlink.core.gIndex" href="#crashlink.core.gIndex">gIndex</a></li>
<li><a title="crashlink.core.intRef" href="#crashlink.core.intRef">intRef</a></li>
<li><a title="crashlink.core.strRef" href="#crashlink.core.strRef">strRef</a></li>
<li><a title="crashlink.core.tIndex" href="#crashlink.core.tIndex">tIndex</a></li>
</ul>
<h3>Methods</h3>
<dl>
<dt id="crashlink.core.ResolvableVarInt.resolve"><code class="name flex">
<span>def <span class="ident">resolve</span></span>(<span>self,<br>code: <a title="crashlink.core.Bytecode" href="#crashlink.core.Bytecode">Bytecode</a>) ‑> Any</span>
</code></dt>
<dd>
<details class="source">
<summary>
<span>Expand source code</span>
</summary>
<pre><code class="python">@abstractmethod
def resolve(self, code: &#34;Bytecode&#34;) -&gt; Any:
    &#34;&#34;&#34;
    Resolve this reference to a specific reference in the bytecode.
    &#34;&#34;&#34;
    pass</code></pre>
</details>
<div class="desc"><p>Resolve this reference to a specific reference in the bytecode.</p></div>
</dd>
</dl>
</dd>
<dt id="crashlink.core.Serialisable"><code class="flex name class">
<span>class <span class="ident">Serialisable</span></span>
</code></dt>
<dd>
<details class="source">
<summary>
<span>Expand source code</span>
</summary>
<pre><code class="python">class Serialisable(ABC):
    &#34;&#34;&#34;
    Base class for all serialisable objects.
    &#34;&#34;&#34;

    @abstractmethod
    def __init__(self) -&gt; None:
        self.value: Any = None

    @abstractmethod
    def deserialise(self, f: BinaryIO | BytesIO, *args: Any, **kwargs: Any) -&gt; &#34;Serialisable&#34;:
        pass

    @abstractmethod
    def serialise(self) -&gt; bytes:
        pass

    def __str__(self) -&gt; str:
        try:
            return str(self.value)
        except AttributeError:
            return super().__repr__()

    def __repr__(self) -&gt; str:
        try:
            return str(self.value)
        except AttributeError:
            return super().__repr__()

    def __eq__(self, other: object) -&gt; Any:
        if not isinstance(other, Serialisable):
            return NotImplemented
        return self.value == other.value

    def __ne__(self, other: object) -&gt; Any:
        if not isinstance(other, Serialisable):
            return NotImplemented
        return self.value != other.value

    def __lt__(self, other: object) -&gt; Any:
        if not isinstance(other, Serialisable):
            return NotImplemented
        return self.value &lt; other.value</code></pre>
</details>
<div class="desc"><p>Base class for all serialisable objects.</p></div>
<h3>Ancestors</h3>
<ul class="hlist">
<li>abc.ABC</li>
</ul>
<h3>Subclasses</h3>
<ul class="hlist">
<li><a title="crashlink.core.Binding" href="#crashlink.core.Binding">Binding</a></li>
<li><a title="crashlink.core.Bytecode" href="#crashlink.core.Bytecode">Bytecode</a></li>
<li><a title="crashlink.core.BytesBlock" href="#crashlink.core.BytesBlock">BytesBlock</a></li>
<li><a title="crashlink.core.Constant" href="#crashlink.core.Constant">Constant</a></li>
<li><a title="crashlink.core.DebugInfo" href="#crashlink.core.DebugInfo">DebugInfo</a></li>
<li><a title="crashlink.core.EnumConstruct" href="#crashlink.core.EnumConstruct">EnumConstruct</a></li>
<li><a title="crashlink.core.Field" href="#crashlink.core.Field">Field</a></li>
<li><a title="crashlink.core.Function" href="#crashlink.core.Function">Function</a></li>
<li><a title="crashlink.core.InlineBool" href="#crashlink.core.InlineBool">InlineBool</a></li>
<li><a title="crashlink.core.Native" href="#crashlink.core.Native">Native</a></li>
<li><a title="crashlink.core.Opcode" href="#crashlink.core.Opcode">Opcode</a></li>
<li><a title="crashlink.core.Proto" href="#crashlink.core.Proto">Proto</a></li>
<li><a title="crashlink.core.RawData" href="#crashlink.core.RawData">RawData</a></li>
<li><a title="crashlink.core.Regs" href="#crashlink.core.Regs">Regs</a></li>
<li><a title="crashlink.core.SerialisableF64" href="#crashlink.core.SerialisableF64">SerialisableF64</a></li>
<li><a title="crashlink.core.SerialisableInt" href="#crashlink.core.SerialisableInt">SerialisableInt</a></li>
<li><a title="crashlink.core.StringsBlock" href="#crashlink.core.StringsBlock">StringsBlock</a></li>
<li><a title="crashlink.core.Type" href="#crashlink.core.Type">Type</a></li>
<li><a title="crashlink.core.TypeDef" href="#crashlink.core.TypeDef">TypeDef</a></li>
<li><a title="crashlink.core.VarInt" href="#crashlink.core.VarInt">VarInt</a></li>
<li><a title="crashlink.core.VarInts" href="#crashlink.core.VarInts">VarInts</a></li>
</ul>
<h3>Methods</h3>
<dl>
<dt id="crashlink.core.Serialisable.deserialise"><code class="name flex">
<span>def <span class="ident">deserialise</span></span>(<span>self, f: typing.BinaryIO | _io.BytesIO, *args: Any, **kwargs: Any) ‑> <a title="crashlink.core.Serialisable" href="#crashlink.core.Serialisable">Serialisable</a></span>
</code></dt>
<dd>
<details class="source">
<summary>
<span>Expand source code</span>
</summary>
<pre><code class="python">@abstractmethod
def deserialise(self, f: BinaryIO | BytesIO, *args: Any, **kwargs: Any) -&gt; &#34;Serialisable&#34;:
    pass</code></pre>
</details>
<div class="desc"></div>
</dd>
<dt id="crashlink.core.Serialisable.serialise"><code class="name flex">
<span>def <span class="ident">serialise</span></span>(<span>self) ‑> bytes</span>
</code></dt>
<dd>
<details class="source">
<summary>
<span>Expand source code</span>
</summary>
<pre><code class="python">@abstractmethod
def serialise(self) -&gt; bytes:
    pass</code></pre>
</details>
<div class="desc"></div>
</dd>
</dl>
</dd>
<dt id="crashlink.core.SerialisableF64"><code class="flex name class">
<span>class <span class="ident">SerialisableF64</span></span>
</code></dt>
<dd>
<details class="source">
<summary>
<span>Expand source code</span>
</summary>
<pre><code class="python">class SerialisableF64(Serialisable):
    &#34;&#34;&#34;
    A standard 64-bit float.
    &#34;&#34;&#34;

    def __init__(self) -&gt; None:
        self.value = 0.0

    def deserialise(self, f: BinaryIO | BytesIO) -&gt; &#34;SerialisableF64&#34;:
        self.value = struct.unpack(&#34;&lt;d&#34;, f.read(8))[0]
        return self

    def serialise(self) -&gt; bytes:
        return struct.pack(&#34;&lt;d&#34;, self.value)</code></pre>
</details>
<div class="desc"><p>A standard 64-bit float.</p></div>
<h3>Ancestors</h3>
<ul class="hlist">
<li><a title="crashlink.core.Serialisable" href="#crashlink.core.Serialisable">Serialisable</a></li>
<li>abc.ABC</li>
</ul>
<h3>Methods</h3>
<dl>
<dt id="crashlink.core.SerialisableF64.deserialise"><code class="name flex">
<span>def <span class="ident">deserialise</span></span>(<span>self, f: typing.BinaryIO | _io.BytesIO) ‑> <a title="crashlink.core.SerialisableF64" href="#crashlink.core.SerialisableF64">SerialisableF64</a></span>
</code></dt>
<dd>
<details class="source">
<summary>
<span>Expand source code</span>
</summary>
<pre><code class="python">def deserialise(self, f: BinaryIO | BytesIO) -&gt; &#34;SerialisableF64&#34;:
    self.value = struct.unpack(&#34;&lt;d&#34;, f.read(8))[0]
    return self</code></pre>
</details>
<div class="desc"></div>
</dd>
<dt id="crashlink.core.SerialisableF64.serialise"><code class="name flex">
<span>def <span class="ident">serialise</span></span>(<span>self) ‑> bytes</span>
</code></dt>
<dd>
<details class="source">
<summary>
<span>Expand source code</span>
</summary>
<pre><code class="python">def serialise(self) -&gt; bytes:
    return struct.pack(&#34;&lt;d&#34;, self.value)</code></pre>
</details>
<div class="desc"></div>
</dd>
</dl>
</dd>
<dt id="crashlink.core.SerialisableInt"><code class="flex name class">
<span>class <span class="ident">SerialisableInt</span></span>
</code></dt>
<dd>
<details class="source">
<summary>
<span>Expand source code</span>
</summary>
<pre><code class="python">class SerialisableInt(Serialisable):
    &#34;&#34;&#34;
    Integer of the specified byte length.
    &#34;&#34;&#34;

    def __init__(self) -&gt; None:
        self.value: int = -1
        self.length = 4
        self.byteorder: Literal[&#34;little&#34;, &#34;big&#34;] = &#34;little&#34;
        self.signed = False

    def deserialise(
        self,
        f: BinaryIO | BytesIO,
        length: int = 4,
        byteorder: Literal[&#34;little&#34;, &#34;big&#34;] = &#34;little&#34;,
        signed: bool = False,
    ) -&gt; &#34;SerialisableInt&#34;:
        self.length = length
        self.byteorder = byteorder
        self.signed = signed
        bytes = f.read(length)
        if all(b == 0 for b in bytes):
            self.value = 0
            return self
        while bytes[-1] == 0:
            bytes = bytes[:-1]
        self.value = int.from_bytes(bytes, byteorder, signed=signed)
        return self

    def serialise(self) -&gt; bytes:
        return self.value.to_bytes(self.length, self.byteorder, signed=self.signed)</code></pre>
</details>
<div class="desc"><p>Integer of the specified byte length.</p></div>
<h3>Ancestors</h3>
<ul class="hlist">
<li><a title="crashlink.core.Serialisable" href="#crashlink.core.Serialisable">Serialisable</a></li>
<li>abc.ABC</li>
</ul>
<h3>Methods</h3>
<dl>
<dt id="crashlink.core.SerialisableInt.deserialise"><code class="name flex">
<span>def <span class="ident">deserialise</span></span>(<span>self,<br>f: typing.BinaryIO | _io.BytesIO,<br>length: int = 4,<br>byteorder: Literal['little', 'big'] = 'little',<br>signed: bool = False) ‑> <a title="crashlink.core.SerialisableInt" href="#crashlink.core.SerialisableInt">SerialisableInt</a></span>
</code></dt>
<dd>
<details class="source">
<summary>
<span>Expand source code</span>
</summary>
<pre><code class="python">def deserialise(
    self,
    f: BinaryIO | BytesIO,
    length: int = 4,
    byteorder: Literal[&#34;little&#34;, &#34;big&#34;] = &#34;little&#34;,
    signed: bool = False,
) -&gt; &#34;SerialisableInt&#34;:
    self.length = length
    self.byteorder = byteorder
    self.signed = signed
    bytes = f.read(length)
    if all(b == 0 for b in bytes):
        self.value = 0
        return self
    while bytes[-1] == 0:
        bytes = bytes[:-1]
    self.value = int.from_bytes(bytes, byteorder, signed=signed)
    return self</code></pre>
</details>
<div class="desc"></div>
</dd>
<dt id="crashlink.core.SerialisableInt.serialise"><code class="name flex">
<span>def <span class="ident">serialise</span></span>(<span>self) ‑> bytes</span>
</code></dt>
<dd>
<details class="source">
<summary>
<span>Expand source code</span>
</summary>
<pre><code class="python">def serialise(self) -&gt; bytes:
    return self.value.to_bytes(self.length, self.byteorder, signed=self.signed)</code></pre>
</details>
<div class="desc"></div>
</dd>
</dl>
</dd>
<dt id="crashlink.core.StringsBlock"><code class="flex name class">
<span>class <span class="ident">StringsBlock</span></span>
</code></dt>
<dd>
<details class="source">
<summary>
<span>Expand source code</span>
</summary>
<pre><code class="python">class StringsBlock(Serialisable):
    &#34;&#34;&#34;
    Block of strings in the bytecode. Contains a list of strings and their lengths.
    &#34;&#34;&#34;

    def __init__(self) -&gt; None:
        self.length = SerialisableInt()
        self.length.length = 4
        self.value: List[str] = []
        self.lengths: List[VarInt] = []

    def deserialise(self, f: BinaryIO | BytesIO, nstrings: int) -&gt; &#34;StringsBlock&#34;:
        self.length.deserialise(f, length=4)
        size = self.length.value
        sdata: bytes = f.read(size)
        strings: List[str] = []
        lengths: List[VarInt] = []
        curpos = 0

        for _ in range(nstrings):
            sz = VarInt().deserialise(f)
            # Check if we can read string + null terminator
            if curpos + sz.value + 1 &gt; size:
                raise ValueError(&#34;Invalid string&#34;)

            # Verify null terminator
            if sdata[curpos + sz.value] != 0:
                raise ValueError(&#34;Invalid string&#34;)

            str_value = sdata[curpos : curpos + sz.value]
            strings.append(str_value.decode(&#34;utf-8&#34;, errors=&#34;surrogateescape&#34;))
            lengths.append(sz)

            curpos += sz.value + 1  # Move past string and null terminator

        self.value = strings
        self.lengths = lengths
        return self

    def serialise(self) -&gt; bytes:
        strings_data = bytearray()
        for string in self.value:
            encoded = string.encode(&#34;utf-8&#34;, errors=&#34;surrogateescape&#34;)
            strings_data.extend(encoded)
            strings_data.append(0)  # null terminator

        self.length.value = len(strings_data)
        self.lengths = [VarInt(len(string.encode(&#34;utf-8&#34;, errors=&#34;surrogateescape&#34;))) for string in self.value]

        result = bytearray(self.length.serialise())
        result.extend(strings_data)
        for length in self.lengths:
            result.extend(length.serialise())

        return bytes(result)</code></pre>
</details>
<div class="desc"><p>Block of strings in the bytecode. Contains a list of strings and their lengths.</p></div>
<h3>Ancestors</h3>
<ul class="hlist">
<li><a title="crashlink.core.Serialisable" href="#crashlink.core.Serialisable">Serialisable</a></li>
<li>abc.ABC</li>
</ul>
<h3>Methods</h3>
<dl>
<dt id="crashlink.core.StringsBlock.deserialise"><code class="name flex">
<span>def <span class="ident">deserialise</span></span>(<span>self, f: typing.BinaryIO | _io.BytesIO, nstrings: int) ‑> <a title="crashlink.core.StringsBlock" href="#crashlink.core.StringsBlock">StringsBlock</a></span>
</code></dt>
<dd>
<details class="source">
<summary>
<span>Expand source code</span>
</summary>
<pre><code class="python">def deserialise(self, f: BinaryIO | BytesIO, nstrings: int) -&gt; &#34;StringsBlock&#34;:
    self.length.deserialise(f, length=4)
    size = self.length.value
    sdata: bytes = f.read(size)
    strings: List[str] = []
    lengths: List[VarInt] = []
    curpos = 0

    for _ in range(nstrings):
        sz = VarInt().deserialise(f)
        # Check if we can read string + null terminator
        if curpos + sz.value + 1 &gt; size:
            raise ValueError(&#34;Invalid string&#34;)

        # Verify null terminator
        if sdata[curpos + sz.value] != 0:
            raise ValueError(&#34;Invalid string&#34;)

        str_value = sdata[curpos : curpos + sz.value]
        strings.append(str_value.decode(&#34;utf-8&#34;, errors=&#34;surrogateescape&#34;))
        lengths.append(sz)

        curpos += sz.value + 1  # Move past string and null terminator

    self.value = strings
    self.lengths = lengths
    return self</code></pre>
</details>
<div class="desc"></div>
</dd>
<dt id="crashlink.core.StringsBlock.serialise"><code class="name flex">
<span>def <span class="ident">serialise</span></span>(<span>self) ‑> bytes</span>
</code></dt>
<dd>
<details class="source">
<summary>
<span>Expand source code</span>
</summary>
<pre><code class="python">def serialise(self) -&gt; bytes:
    strings_data = bytearray()
    for string in self.value:
        encoded = string.encode(&#34;utf-8&#34;, errors=&#34;surrogateescape&#34;)
        strings_data.extend(encoded)
        strings_data.append(0)  # null terminator

    self.length.value = len(strings_data)
    self.lengths = [VarInt(len(string.encode(&#34;utf-8&#34;, errors=&#34;surrogateescape&#34;))) for string in self.value]

    result = bytearray(self.length.serialise())
    result.extend(strings_data)
    for length in self.lengths:
        result.extend(length.serialise())

    return bytes(result)</code></pre>
</details>
<div class="desc"></div>
</dd>
</dl>
</dd>
<dt id="crashlink.core.Struct"><code class="flex name class">
<span>class <span class="ident">Struct</span></span>
</code></dt>
<dd>
<details class="source">
<summary>
<span>Expand source code</span>
</summary>
<pre><code class="python">class Struct(Obj):
    &#34;&#34;&#34;
    Struct type, identical to Obj.
    &#34;&#34;&#34;

    pass</code></pre>
</details>
<div class="desc"><p>Struct type, identical to Obj.</p></div>
<h3>Ancestors</h3>
<ul class="hlist">
<li><a title="crashlink.core.Obj" href="#crashlink.core.Obj">Obj</a></li>
<li><a title="crashlink.core.TypeDef" href="#crashlink.core.TypeDef">TypeDef</a></li>
<li><a title="crashlink.core.Serialisable" href="#crashlink.core.Serialisable">Serialisable</a></li>
<li>abc.ABC</li>
</ul>
<h3>Inherited members</h3>
<ul class="hlist">
<li><code><b><a title="crashlink.core.Obj" href="#crashlink.core.Obj">Obj</a></b></code>:
<ul class="hlist">
<li><code><a title="crashlink.core.Obj.resolve_fields" href="#crashlink.core.Obj.resolve_fields">resolve_fields</a></code></li>
</ul>
</li>
</ul>
</dd>
<dt id="crashlink.core.Type"><code class="flex name class">
<span>class <span class="ident">Type</span></span>
</code></dt>
<dd>
<details class="source">
<summary>
<span>Expand source code</span>
</summary>
<pre><code class="python">class Type(Serialisable):
    &#34;&#34;&#34;
    Type definition:

    - kind: SerialisableInt
    - definition: TypeDef
    &#34;&#34;&#34;

    # fmt: off
    TYPEDEFS: List[type] = [
        Void,     # 0, no data
        U8,       # 1, no data
        U16,      # 2, no data
        I32,      # 3, no data
        I64,      # 4, no data
        F32,      # 5, no data
        F64,      # 6, no data
        Bool,     # 7, no data
        Bytes,    # 8, no data
        Dyn,      # 9, no data
        Fun,      # 10
        Obj,      # 11
        Array,    # 12, no data
        TypeType, # 13, no data
        Ref,      # 14
        Virtual,  # 15
        DynObj,   # 16, no data
        Abstract, # 17
        Enum,     # 18
        Null,     # 19
        Method,   # 20
        Struct,   # 21
        Packed,   # 22
    ]
    # fmt: on

    def __init__(self) -&gt; None:
        self.kind = SerialisableInt()
        self.kind.length = 1
        self.definition: Optional[TypeDef] = None

    def deserialise(self, f: BinaryIO | BytesIO) -&gt; &#34;Type&#34;:
        # dbg_print(f&#34;Type @ {tell(f)}&#34;)
        self.kind.deserialise(f, length=1)
        try:
            self.TYPEDEFS[self.kind.value]
            _def = self.TYPEDEFS[self.kind.value]()
            self.definition = _def.deserialise(f)
        except IndexError:
            raise MalformedBytecode(f&#34;Invalid type kind found @{tell(f)}&#34;)
        return self

    def serialise(self) -&gt; bytes:
        return b&#34;&#34;.join(
            [
                self.kind.serialise(),
                self.definition.serialise() if self.definition else b&#34;&#34;,
            ]
        )

    def __str__(self) -&gt; str:
        return f&#34;&lt;Type: {self.kind.value} ({self.definition.__class__.__name__})&gt;&#34;

    def __repr__(self) -&gt; str:
        return self.__str__()

    def str_resolve(self, code: &#34;Bytecode&#34;) -&gt; str:
        if isinstance(self.definition, Obj):
            return self.definition.str_resolve(code)
        return f&#34;&lt;Type: {self.kind.value} ({self.definition.__class__.__name__})&gt;&#34;</code></pre>
</details>
<div class="desc"><p>Type definition:</p>
<ul>
<li>kind: SerialisableInt</li>
<li>definition: TypeDef</li>
</ul></div>
<h3>Ancestors</h3>
<ul class="hlist">
<li><a title="crashlink.core.Serialisable" href="#crashlink.core.Serialisable">Serialisable</a></li>
<li>abc.ABC</li>
</ul>
<h3>Class variables</h3>
<dl>
<dt id="crashlink.core.Type.TYPEDEFS"><code class="name">var <span class="ident">TYPEDEFS</span> : List[type]</code></dt>
<dd>
<div class="desc"><p>The type of the None singleton.</p></div>
</dd>
</dl>
<h3>Methods</h3>
<dl>
<dt id="crashlink.core.Type.deserialise"><code class="name flex">
<span>def <span class="ident">deserialise</span></span>(<span>self, f: typing.BinaryIO | _io.BytesIO) ‑> <a title="crashlink.core.Type" href="#crashlink.core.Type">Type</a></span>
</code></dt>
<dd>
<details class="source">
<summary>
<span>Expand source code</span>
</summary>
<pre><code class="python">def deserialise(self, f: BinaryIO | BytesIO) -&gt; &#34;Type&#34;:
    # dbg_print(f&#34;Type @ {tell(f)}&#34;)
    self.kind.deserialise(f, length=1)
    try:
        self.TYPEDEFS[self.kind.value]
        _def = self.TYPEDEFS[self.kind.value]()
        self.definition = _def.deserialise(f)
    except IndexError:
        raise MalformedBytecode(f&#34;Invalid type kind found @{tell(f)}&#34;)
    return self</code></pre>
</details>
<div class="desc"></div>
</dd>
<dt id="crashlink.core.Type.serialise"><code class="name flex">
<span>def <span class="ident">serialise</span></span>(<span>self) ‑> bytes</span>
</code></dt>
<dd>
<details class="source">
<summary>
<span>Expand source code</span>
</summary>
<pre><code class="python">def serialise(self) -&gt; bytes:
    return b&#34;&#34;.join(
        [
            self.kind.serialise(),
            self.definition.serialise() if self.definition else b&#34;&#34;,
        ]
    )</code></pre>
</details>
<div class="desc"></div>
</dd>
<dt id="crashlink.core.Type.str_resolve"><code class="name flex">
<span>def <span class="ident">str_resolve</span></span>(<span>self,<br>code: <a title="crashlink.core.Bytecode" href="#crashlink.core.Bytecode">Bytecode</a>) ‑> str</span>
</code></dt>
<dd>
<details class="source">
<summary>
<span>Expand source code</span>
</summary>
<pre><code class="python">def str_resolve(self, code: &#34;Bytecode&#34;) -&gt; str:
    if isinstance(self.definition, Obj):
        return self.definition.str_resolve(code)
    return f&#34;&lt;Type: {self.kind.value} ({self.definition.__class__.__name__})&gt;&#34;</code></pre>
</details>
<div class="desc"></div>
</dd>
</dl>
</dd>
<dt id="crashlink.core.TypeDef"><code class="flex name class">
<span>class <span class="ident">TypeDef</span></span>
</code></dt>
<dd>
<details class="source">
<summary>
<span>Expand source code</span>
</summary>
<pre><code class="python">class TypeDef(Serialisable):
    &#34;&#34;&#34;
    Abstract class for all type definition fields.
    &#34;&#34;&#34;</code></pre>
</details>
<div class="desc"><p>Abstract class for all type definition fields.</p></div>
<h3>Ancestors</h3>
<ul class="hlist">
<li><a title="crashlink.core.Serialisable" href="#crashlink.core.Serialisable">Serialisable</a></li>
<li>abc.ABC</li>
</ul>
<h3>Subclasses</h3>
<ul class="hlist">
<li><a title="crashlink.core.Abstract" href="#crashlink.core.Abstract">Abstract</a></li>
<li><a title="crashlink.core.Enum" href="#crashlink.core.Enum">Enum</a></li>
<li><a title="crashlink.core.Fun" href="#crashlink.core.Fun">Fun</a></li>
<li><a title="crashlink.core.Null" href="#crashlink.core.Null">Null</a></li>
<li><a title="crashlink.core.Obj" href="#crashlink.core.Obj">Obj</a></li>
<li><a title="crashlink.core.Packed" href="#crashlink.core.Packed">Packed</a></li>
<li><a title="crashlink.core.Ref" href="#crashlink.core.Ref">Ref</a></li>
<li><a title="crashlink.core.Virtual" href="#crashlink.core.Virtual">Virtual</a></li>
<li>crashlink.core._NoDataType</li>
</ul>
</dd>
<dt id="crashlink.core.TypeType"><code class="flex name class">
<span>class <span class="ident">TypeType</span></span>
</code></dt>
<dd>
<details class="source">
<summary>
<span>Expand source code</span>
</summary>
<pre><code class="python">class TypeType(_NoDataType):
    &#34;&#34;&#34;
    Type wrapping a type, no data.
    &#34;&#34;&#34;

    pass</code></pre>
</details>
<div class="desc"><p>Type wrapping a type, no data.</p></div>
<h3>Ancestors</h3>
<ul class="hlist">
<li>crashlink.core._NoDataType</li>
<li><a title="crashlink.core.TypeDef" href="#crashlink.core.TypeDef">TypeDef</a></li>
<li><a title="crashlink.core.Serialisable" href="#crashlink.core.Serialisable">Serialisable</a></li>
<li>abc.ABC</li>
</ul>
</dd>
<dt id="crashlink.core.U16"><code class="flex name class">
<span>class <span class="ident">U16</span></span>
</code></dt>
<dd>
<details class="source">
<summary>
<span>Expand source code</span>
</summary>
<pre><code class="python">class U16(_NoDataType):
    &#34;&#34;&#34;
    Unsigned 16-bit integer type, no data.
    &#34;&#34;&#34;

    pass</code></pre>
</details>
<div class="desc"><p>Unsigned 16-bit integer type, no data.</p></div>
<h3>Ancestors</h3>
<ul class="hlist">
<li>crashlink.core._NoDataType</li>
<li><a title="crashlink.core.TypeDef" href="#crashlink.core.TypeDef">TypeDef</a></li>
<li><a title="crashlink.core.Serialisable" href="#crashlink.core.Serialisable">Serialisable</a></li>
<li>abc.ABC</li>
</ul>
</dd>
<dt id="crashlink.core.U8"><code class="flex name class">
<span>class <span class="ident">U8</span></span>
</code></dt>
<dd>
<details class="source">
<summary>
<span>Expand source code</span>
</summary>
<pre><code class="python">class U8(_NoDataType):
    &#34;&#34;&#34;
    Unsigned 8-bit integer type, no data.
    &#34;&#34;&#34;

    pass</code></pre>
</details>
<div class="desc"><p>Unsigned 8-bit integer type, no data.</p></div>
<h3>Ancestors</h3>
<ul class="hlist">
<li>crashlink.core._NoDataType</li>
<li><a title="crashlink.core.TypeDef" href="#crashlink.core.TypeDef">TypeDef</a></li>
<li><a title="crashlink.core.Serialisable" href="#crashlink.core.Serialisable">Serialisable</a></li>
<li>abc.ABC</li>
</ul>
</dd>
<dt id="crashlink.core.VarInt"><code class="flex name class">
<span>class <span class="ident">VarInt</span></span>
<span>(</span><span>value: int = 0)</span>
</code></dt>
<dd>
<details class="source">
<summary>
<span>Expand source code</span>
</summary>
<pre><code class="python">class VarInt(Serialisable):
    &#34;&#34;&#34;
    Variable-length integer - can be 1, 2, or 4 bytes.
    &#34;&#34;&#34;

    # Cache struct formats
    _struct_short = struct.Struct(&#34;&gt;H&#34;)  # big-endian unsigned short
    _struct_medium = struct.Struct(&#34;&gt;I&#34;)  # big-endian unsigned int (for 3 bytes)

    def __init__(self, value: int = 0):
        self.value: int = value

    def deserialise(self: T, f: BinaryIO | BytesIO) -&gt; T:
        # Read first byte - keep int.from_bytes for single byte
        b = int.from_bytes(f.read(1), &#34;big&#34;)

        # Single byte format (0xxxxxxx)
        if not (b &amp; 0x80):
            self.value = b
            return self

        # Two byte format (10xxxxxx)
        if not (b &amp; 0x40):
            # Read 2 bytes as unsigned short
            second = f.read(1)[0]  # Faster than int.from_bytes for single byte

            # Combine bytes and handle sign
            self.value = ((b &amp; 0x1F) &lt;&lt; 8) | second
            if b &amp; 0x20:
                self.value = -self.value
            return self

        # Four byte format (11xxxxxx)
        remaining = self._struct_medium.unpack(b&#34;\x00&#34; + f.read(3))[0]

        # Combine all bytes and handle sign
        self.value = ((b &amp; 0x1F) &lt;&lt; 24) | remaining
        if b &amp; 0x20:
            self.value = -self.value
        return self

    def serialise(self) -&gt; bytes:
        if self.value &lt; 0:
            value = -self.value
            if value &lt; 0x2000:  # 13 bits
                return bytes([(value &gt;&gt; 8) | 0xA0, value &amp; 0xFF])
            if value &gt;= 0x20000000:
                raise MalformedBytecode(&#34;value can&#39;t be &gt;= 0x20000000&#34;)
            # Optimized 4-byte case
            return bytes(
                [
                    (value &gt;&gt; 24) | 0xE0,
                    (value &gt;&gt; 16) &amp; 0xFF,
                    (value &gt;&gt; 8) &amp; 0xFF,
                    value &amp; 0xFF,
                ]
            )

        if self.value &lt; 0x80:  # 7 bits
            return bytes([self.value])
        if self.value &lt; 0x2000:  # 13 bits
            return bytes([(self.value &gt;&gt; 8) | 0x80, self.value &amp; 0xFF])
        if self.value &gt;= 0x20000000:
            raise MalformedBytecode(&#34;value can&#39;t be &gt;= 0x20000000&#34;)
        # Optimized 4-byte case
        return bytes(
            [
                (self.value &gt;&gt; 24) | 0xC0,
                (self.value &gt;&gt; 16) &amp; 0xFF,
                (self.value &gt;&gt; 8) &amp; 0xFF,
                self.value &amp; 0xFF,
            ]
        )</code></pre>
</details>
<div class="desc"><p>Variable-length integer - can be 1, 2, or 4 bytes.</p></div>
<h3>Ancestors</h3>
<ul class="hlist">
<li><a title="crashlink.core.Serialisable" href="#crashlink.core.Serialisable">Serialisable</a></li>
<li>abc.ABC</li>
</ul>
<h3>Subclasses</h3>
<ul class="hlist">
<li><a title="crashlink.core.ResolvableVarInt" href="#crashlink.core.ResolvableVarInt">ResolvableVarInt</a></li>
</ul>
<h3>Methods</h3>
<dl>
<dt id="crashlink.core.VarInt.deserialise"><code class="name flex">
<span>def <span class="ident">deserialise</span></span>(<span>self: ~T, f: typing.BinaryIO | _io.BytesIO) ‑> ~T</span>
</code></dt>
<dd>
<details class="source">
<summary>
<span>Expand source code</span>
</summary>
<pre><code class="python">def deserialise(self: T, f: BinaryIO | BytesIO) -&gt; T:
    # Read first byte - keep int.from_bytes for single byte
    b = int.from_bytes(f.read(1), &#34;big&#34;)

    # Single byte format (0xxxxxxx)
    if not (b &amp; 0x80):
        self.value = b
        return self

    # Two byte format (10xxxxxx)
    if not (b &amp; 0x40):
        # Read 2 bytes as unsigned short
        second = f.read(1)[0]  # Faster than int.from_bytes for single byte

        # Combine bytes and handle sign
        self.value = ((b &amp; 0x1F) &lt;&lt; 8) | second
        if b &amp; 0x20:
            self.value = -self.value
        return self

    # Four byte format (11xxxxxx)
    remaining = self._struct_medium.unpack(b&#34;\x00&#34; + f.read(3))[0]

    # Combine all bytes and handle sign
    self.value = ((b &amp; 0x1F) &lt;&lt; 24) | remaining
    if b &amp; 0x20:
        self.value = -self.value
    return self</code></pre>
</details>
<div class="desc"></div>
</dd>
<dt id="crashlink.core.VarInt.serialise"><code class="name flex">
<span>def <span class="ident">serialise</span></span>(<span>self) ‑> bytes</span>
</code></dt>
<dd>
<details class="source">
<summary>
<span>Expand source code</span>
</summary>
<pre><code class="python">def serialise(self) -&gt; bytes:
    if self.value &lt; 0:
        value = -self.value
        if value &lt; 0x2000:  # 13 bits
            return bytes([(value &gt;&gt; 8) | 0xA0, value &amp; 0xFF])
        if value &gt;= 0x20000000:
            raise MalformedBytecode(&#34;value can&#39;t be &gt;= 0x20000000&#34;)
        # Optimized 4-byte case
        return bytes(
            [
                (value &gt;&gt; 24) | 0xE0,
                (value &gt;&gt; 16) &amp; 0xFF,
                (value &gt;&gt; 8) &amp; 0xFF,
                value &amp; 0xFF,
            ]
        )

    if self.value &lt; 0x80:  # 7 bits
        return bytes([self.value])
    if self.value &lt; 0x2000:  # 13 bits
        return bytes([(self.value &gt;&gt; 8) | 0x80, self.value &amp; 0xFF])
    if self.value &gt;= 0x20000000:
        raise MalformedBytecode(&#34;value can&#39;t be &gt;= 0x20000000&#34;)
    # Optimized 4-byte case
    return bytes(
        [
            (self.value &gt;&gt; 24) | 0xC0,
            (self.value &gt;&gt; 16) &amp; 0xFF,
            (self.value &gt;&gt; 8) &amp; 0xFF,
            self.value &amp; 0xFF,
        ]
    )</code></pre>
</details>
<div class="desc"></div>
</dd>
</dl>
</dd>
<dt id="crashlink.core.VarInts"><code class="flex name class">
<span>class <span class="ident">VarInts</span></span>
</code></dt>
<dd>
<details class="source">
<summary>
<span>Expand source code</span>
</summary>
<pre><code class="python">class VarInts(Serialisable):
    &#34;&#34;&#34;
    List of VarInts.
    &#34;&#34;&#34;

    def __init__(self) -&gt; None:
        self.n = VarInt()
        self.value: List[VarInt] = []

    def deserialise(self, f: BinaryIO | BytesIO) -&gt; &#34;VarInts&#34;:
        self.n.deserialise(f)
        for _ in range(self.n.value):
            self.value.append(VarInt().deserialise(f))
        return self

    def serialise(self) -&gt; bytes:
        return b&#34;&#34;.join([self.n.serialise(), b&#34;&#34;.join([value.serialise() for value in self.value])])</code></pre>
</details>
<div class="desc"><p>List of VarInts.</p></div>
<h3>Ancestors</h3>
<ul class="hlist">
<li><a title="crashlink.core.Serialisable" href="#crashlink.core.Serialisable">Serialisable</a></li>
<li>abc.ABC</li>
</ul>
<h3>Methods</h3>
<dl>
<dt id="crashlink.core.VarInts.deserialise"><code class="name flex">
<span>def <span class="ident">deserialise</span></span>(<span>self, f: typing.BinaryIO | _io.BytesIO) ‑> <a title="crashlink.core.VarInts" href="#crashlink.core.VarInts">VarInts</a></span>
</code></dt>
<dd>
<details class="source">
<summary>
<span>Expand source code</span>
</summary>
<pre><code class="python">def deserialise(self, f: BinaryIO | BytesIO) -&gt; &#34;VarInts&#34;:
    self.n.deserialise(f)
    for _ in range(self.n.value):
        self.value.append(VarInt().deserialise(f))
    return self</code></pre>
</details>
<div class="desc"></div>
</dd>
<dt id="crashlink.core.VarInts.serialise"><code class="name flex">
<span>def <span class="ident">serialise</span></span>(<span>self) ‑> bytes</span>
</code></dt>
<dd>
<details class="source">
<summary>
<span>Expand source code</span>
</summary>
<pre><code class="python">def serialise(self) -&gt; bytes:
    return b&#34;&#34;.join([self.n.serialise(), b&#34;&#34;.join([value.serialise() for value in self.value])])</code></pre>
</details>
<div class="desc"></div>
</dd>
</dl>
</dd>
<dt id="crashlink.core.Virtual"><code class="flex name class">
<span>class <span class="ident">Virtual</span></span>
</code></dt>
<dd>
<details class="source">
<summary>
<span>Expand source code</span>
</summary>
<pre><code class="python">class Virtual(TypeDef):
    &#34;&#34;&#34;
    Virtual type, used for virtual/abstract classes.
    &#34;&#34;&#34;

    def __init__(self) -&gt; None:
        self.nfields = VarInt()
        self.fields: List[Field] = []

    def deserialise(self, f: BinaryIO | BytesIO) -&gt; &#34;Virtual&#34;:
        self.nfields.deserialise(f)
        for _ in range(self.nfields.value):
            self.fields.append(Field().deserialise(f))
        return self

    def serialise(self) -&gt; bytes:
        return b&#34;&#34;.join(
            [
                self.nfields.serialise(),
                b&#34;&#34;.join([field.serialise() for field in self.fields]),
            ]
        )</code></pre>
</details>
<div class="desc"><p>Virtual type, used for virtual/abstract classes.</p></div>
<h3>Ancestors</h3>
<ul class="hlist">
<li><a title="crashlink.core.TypeDef" href="#crashlink.core.TypeDef">TypeDef</a></li>
<li><a title="crashlink.core.Serialisable" href="#crashlink.core.Serialisable">Serialisable</a></li>
<li>abc.ABC</li>
</ul>
<h3>Methods</h3>
<dl>
<dt id="crashlink.core.Virtual.deserialise"><code class="name flex">
<span>def <span class="ident">deserialise</span></span>(<span>self, f: typing.BinaryIO | _io.BytesIO) ‑> <a title="crashlink.core.Virtual" href="#crashlink.core.Virtual">Virtual</a></span>
</code></dt>
<dd>
<details class="source">
<summary>
<span>Expand source code</span>
</summary>
<pre><code class="python">def deserialise(self, f: BinaryIO | BytesIO) -&gt; &#34;Virtual&#34;:
    self.nfields.deserialise(f)
    for _ in range(self.nfields.value):
        self.fields.append(Field().deserialise(f))
    return self</code></pre>
</details>
<div class="desc"></div>
</dd>
<dt id="crashlink.core.Virtual.serialise"><code class="name flex">
<span>def <span class="ident">serialise</span></span>(<span>self) ‑> bytes</span>
</code></dt>
<dd>
<details class="source">
<summary>
<span>Expand source code</span>
</summary>
<pre><code class="python">def serialise(self) -&gt; bytes:
    return b&#34;&#34;.join(
        [
            self.nfields.serialise(),
            b&#34;&#34;.join([field.serialise() for field in self.fields]),
        ]
    )</code></pre>
</details>
<div class="desc"></div>
</dd>
</dl>
</dd>
<dt id="crashlink.core.Void"><code class="flex name class">
<span>class <span class="ident">Void</span></span>
</code></dt>
<dd>
<details class="source">
<summary>
<span>Expand source code</span>
</summary>
<pre><code class="python">class Void(_NoDataType):
    &#34;&#34;&#34;
    Void type, no data. Used to discard data (eg. reg: Void = call f@**).
    &#34;&#34;&#34;

    pass</code></pre>
</details>
<div class="desc"><p>Void type, no data. Used to discard data (eg. reg: Void = call f@**).</p></div>
<h3>Ancestors</h3>
<ul class="hlist">
<li>crashlink.core._NoDataType</li>
<li><a title="crashlink.core.TypeDef" href="#crashlink.core.TypeDef">TypeDef</a></li>
<li><a title="crashlink.core.Serialisable" href="#crashlink.core.Serialisable">Serialisable</a></li>
<li>abc.ABC</li>
</ul>
</dd>
<dt id="crashlink.core.bytesRef"><code class="flex name class">
<span>class <span class="ident">bytesRef</span></span>
<span>(</span><span>value: int = 0)</span>
</code></dt>
<dd>
<details class="source">
<summary>
<span>Expand source code</span>
</summary>
<pre><code class="python">class bytesRef(ResolvableVarInt):
    &#34;&#34;&#34;
    Reference to a byte string in the bytecode.
    &#34;&#34;&#34;

    def resolve(self, code: &#34;Bytecode&#34;) -&gt; bytes:
        if code.bytes:
            return code.bytes.value[self.value]
        else:
            raise MalformedBytecode(&#34;No bytes block found.&#34;)</code></pre>
</details>
<div class="desc"><p>Reference to a byte string in the bytecode.</p></div>
<h3>Ancestors</h3>
<ul class="hlist">
<li><a title="crashlink.core.ResolvableVarInt" href="#crashlink.core.ResolvableVarInt">ResolvableVarInt</a></li>
<li><a title="crashlink.core.VarInt" href="#crashlink.core.VarInt">VarInt</a></li>
<li><a title="crashlink.core.Serialisable" href="#crashlink.core.Serialisable">Serialisable</a></li>
<li>abc.ABC</li>
</ul>
<h3>Inherited members</h3>
<ul class="hlist">
<li><code><b><a title="crashlink.core.ResolvableVarInt" href="#crashlink.core.ResolvableVarInt">ResolvableVarInt</a></b></code>:
<ul class="hlist">
<li><code><a title="crashlink.core.ResolvableVarInt.resolve" href="#crashlink.core.ResolvableVarInt.resolve">resolve</a></code></li>
</ul>
</li>
</ul>
</dd>
<dt id="crashlink.core.fIndex"><code class="flex name class">
<span>class <span class="ident">fIndex</span></span>
<span>(</span><span>value: int = 0)</span>
</code></dt>
<dd>
<details class="source">
<summary>
<span>Expand source code</span>
</summary>
<pre><code class="python">class fIndex(ResolvableVarInt):
    &#34;&#34;&#34;
    Abstract class based on VarInt to represent a distinct function index instead of just an arbitrary number.
    &#34;&#34;&#34;

    def resolve(self, code: &#34;Bytecode&#34;) -&gt; &#34;Function|Native&#34;:
        for function in code.functions:
            if function.findex.value == self.value:
                return function
        for native in code.natives:
            if native.findex.value == self.value:
                return native
        raise MalformedBytecode(f&#34;Function index {self.value} not found.&#34;)</code></pre>
</details>
<div class="desc"><p>Abstract class based on VarInt to represent a distinct function index instead of just an arbitrary number.</p></div>
<h3>Ancestors</h3>
<ul class="hlist">
<li><a title="crashlink.core.ResolvableVarInt" href="#crashlink.core.ResolvableVarInt">ResolvableVarInt</a></li>
<li><a title="crashlink.core.VarInt" href="#crashlink.core.VarInt">VarInt</a></li>
<li><a title="crashlink.core.Serialisable" href="#crashlink.core.Serialisable">Serialisable</a></li>
<li>abc.ABC</li>
</ul>
<<<<<<< HEAD
<h3>Methods</h3>
<dl>
<dt id="crashlink.core.fIndex.resolve"><code class="name flex">
<span>def <span class="ident">resolve</span></span>(<span>self,<br>code: <a title="crashlink.core.Bytecode" href="#crashlink.core.Bytecode">Bytecode</a>) ‑> <a title="crashlink.core.Function" href="#crashlink.core.Function">Function</a> | <a title="crashlink.core.Native" href="#crashlink.core.Native">Native</a></span>
</code></dt>
<dd>
<details class="source">
<summary>
<span>Expand source code</span>
</summary>
<pre><code class="python">def resolve(self, code: &#34;Bytecode&#34;) -&gt; &#34;Function|Native&#34;:
    for function in code.functions:
        if function.findex.value == self.value:
            return function
    for native in code.natives:
        if native.findex.value == self.value:
            return native
    raise MalformedBytecode(f&#34;Function index {self.value} not found.&#34;)</code></pre>
</details>
<div class="desc"></div>
</dd>
</dl>
=======
<h3>Inherited members</h3>
<ul class="hlist">
<li><code><b><a title="crashlink.core.ResolvableVarInt" href="#crashlink.core.ResolvableVarInt">ResolvableVarInt</a></b></code>:
<ul class="hlist">
<li><code><a title="crashlink.core.ResolvableVarInt.resolve" href="#crashlink.core.ResolvableVarInt.resolve">resolve</a></code></li>
</ul>
</li>
</ul>
>>>>>>> 20a16ac0
</dd>
<dt id="crashlink.core.fieldRef"><code class="flex name class">
<span>class <span class="ident">fieldRef</span></span>
<span>(</span><span>value: int = 0)</span>
</code></dt>
<dd>
<details class="source">
<summary>
<span>Expand source code</span>
</summary>
<pre><code class="python">class fieldRef(ResolvableVarInt):
    &#34;&#34;&#34;
    Reference to a field in an object definition.
    &#34;&#34;&#34;

    obj: Optional[&#34;Obj&#34;] = None

    def resolve(self, code: &#34;Bytecode&#34;) -&gt; &#34;Field&#34;:
        if self.obj:
            return self.obj.resolve_fields(code)[self.value]
        raise ValueError(
            &#34;Cannot resolve field without context. Try setting `field.obj` to an instance of `Obj`, or use `field.resolve_obj(code, obj)` instead.&#34;
        )

    def resolve_obj(self, code: &#34;Bytecode&#34;, obj: &#34;Obj&#34;) -&gt; &#34;Field&#34;:
        self.obj = obj
        return obj.resolve_fields(code)[self.value]</code></pre>
</details>
<div class="desc"><p>Reference to a field in an object definition.</p></div>
<h3>Ancestors</h3>
<ul class="hlist">
<li><a title="crashlink.core.ResolvableVarInt" href="#crashlink.core.ResolvableVarInt">ResolvableVarInt</a></li>
<li><a title="crashlink.core.VarInt" href="#crashlink.core.VarInt">VarInt</a></li>
<li><a title="crashlink.core.Serialisable" href="#crashlink.core.Serialisable">Serialisable</a></li>
<li>abc.ABC</li>
</ul>
<h3>Class variables</h3>
<dl>
<dt id="crashlink.core.fieldRef.obj"><code class="name">var <span class="ident">obj</span> : <a title="crashlink.core.Obj" href="#crashlink.core.Obj">Obj</a> | None</code></dt>
<dd>
<div class="desc"><p>The type of the None singleton.</p></div>
</dd>
</dl>
<h3>Methods</h3>
<dl>
<dt id="crashlink.core.fieldRef.resolve_obj"><code class="name flex">
<span>def <span class="ident">resolve_obj</span></span>(<span>self,<br>code: <a title="crashlink.core.Bytecode" href="#crashlink.core.Bytecode">Bytecode</a>,<br>obj: <a title="crashlink.core.Obj" href="#crashlink.core.Obj">Obj</a>) ‑> <a title="crashlink.core.Field" href="#crashlink.core.Field">Field</a></span>
</code></dt>
<dd>
<details class="source">
<summary>
<span>Expand source code</span>
</summary>
<pre><code class="python">def resolve_obj(self, code: &#34;Bytecode&#34;, obj: &#34;Obj&#34;) -&gt; &#34;Field&#34;:
    self.obj = obj
    return obj.resolve_fields(code)[self.value]</code></pre>
</details>
<div class="desc"></div>
</dd>
</dl>
<h3>Inherited members</h3>
<ul class="hlist">
<li><code><b><a title="crashlink.core.ResolvableVarInt" href="#crashlink.core.ResolvableVarInt">ResolvableVarInt</a></b></code>:
<ul class="hlist">
<li><code><a title="crashlink.core.ResolvableVarInt.resolve" href="#crashlink.core.ResolvableVarInt.resolve">resolve</a></code></li>
</ul>
</li>
</ul>
</dd>
<dt id="crashlink.core.fileRef"><code class="flex name class">
<span>class <span class="ident">fileRef</span></span>
<span>(</span><span>fid: int = 0, line: int = -1)</span>
</code></dt>
<dd>
<details class="source">
<summary>
<span>Expand source code</span>
</summary>
<pre><code class="python">class fileRef(ResolvableVarInt):
    &#34;&#34;&#34;
    Reference to a file in the debug info.
    &#34;&#34;&#34;

    def __init__(self, fid: int = 0, line: int = -1) -&gt; None:
        super().__init__(fid)
        self.line = line

    def resolve(self, code: &#34;Bytecode&#34;) -&gt; str:
        &#34;&#34;&#34;
        Resolve to the filename of the reference.
        &#34;&#34;&#34;
        if not code.debugfiles:
            raise MalformedBytecode(&#34;No debug files found.&#34;)
        return code.debugfiles.value[self.value]

    def resolve_line(self, code: &#34;Bytecode&#34;) -&gt; int:
        &#34;&#34;&#34;
        Resolve to the line number in the file of the reference.
        &#34;&#34;&#34;
        return self.line

    def resolve_pretty(self, code: &#34;Bytecode&#34;) -&gt; str:
        &#34;&#34;&#34;
        Resolve a pretty-printed string: &lt;filename&gt;:&lt;line number&gt;
        &#34;&#34;&#34;
        return f&#34;{self.resolve(code)}:{self.line}&#34;

    def __eq__(self, other: object) -&gt; bool:
        if not isinstance(other, fileRef):
            return NotImplemented
        return self.value == other.value and self.line == other.line</code></pre>
</details>
<div class="desc"><p>Reference to a file in the debug info.</p></div>
<h3>Ancestors</h3>
<ul class="hlist">
<li><a title="crashlink.core.ResolvableVarInt" href="#crashlink.core.ResolvableVarInt">ResolvableVarInt</a></li>
<li><a title="crashlink.core.VarInt" href="#crashlink.core.VarInt">VarInt</a></li>
<li><a title="crashlink.core.Serialisable" href="#crashlink.core.Serialisable">Serialisable</a></li>
<li>abc.ABC</li>
</ul>
<h3>Methods</h3>
<dl>
<dt id="crashlink.core.fileRef.resolve"><code class="name flex">
<span>def <span class="ident">resolve</span></span>(<span>self,<br>code: <a title="crashlink.core.Bytecode" href="#crashlink.core.Bytecode">Bytecode</a>) ‑> str</span>
</code></dt>
<dd>
<details class="source">
<summary>
<span>Expand source code</span>
</summary>
<pre><code class="python">def resolve(self, code: &#34;Bytecode&#34;) -&gt; str:
    &#34;&#34;&#34;
    Resolve to the filename of the reference.
    &#34;&#34;&#34;
    if not code.debugfiles:
        raise MalformedBytecode(&#34;No debug files found.&#34;)
    return code.debugfiles.value[self.value]</code></pre>
</details>
<div class="desc"><p>Resolve to the filename of the reference.</p></div>
</dd>
<dt id="crashlink.core.fileRef.resolve_line"><code class="name flex">
<span>def <span class="ident">resolve_line</span></span>(<span>self,<br>code: <a title="crashlink.core.Bytecode" href="#crashlink.core.Bytecode">Bytecode</a>) ‑> int</span>
</code></dt>
<dd>
<details class="source">
<summary>
<span>Expand source code</span>
</summary>
<pre><code class="python">def resolve_line(self, code: &#34;Bytecode&#34;) -&gt; int:
    &#34;&#34;&#34;
    Resolve to the line number in the file of the reference.
    &#34;&#34;&#34;
    return self.line</code></pre>
</details>
<div class="desc"><p>Resolve to the line number in the file of the reference.</p></div>
</dd>
<dt id="crashlink.core.fileRef.resolve_pretty"><code class="name flex">
<span>def <span class="ident">resolve_pretty</span></span>(<span>self,<br>code: <a title="crashlink.core.Bytecode" href="#crashlink.core.Bytecode">Bytecode</a>) ‑> str</span>
</code></dt>
<dd>
<details class="source">
<summary>
<span>Expand source code</span>
</summary>
<pre><code class="python">def resolve_pretty(self, code: &#34;Bytecode&#34;) -&gt; str:
    &#34;&#34;&#34;
    Resolve a pretty-printed string: &lt;filename&gt;:&lt;line number&gt;
    &#34;&#34;&#34;
    return f&#34;{self.resolve(code)}:{self.line}&#34;</code></pre>
</details>
<div class="desc"><p>Resolve a pretty-printed string: <filename>:<line number></p></div>
</dd>
</dl>
</dd>
<dt id="crashlink.core.floatRef"><code class="flex name class">
<span>class <span class="ident">floatRef</span></span>
<span>(</span><span>value: int = 0)</span>
</code></dt>
<dd>
<details class="source">
<summary>
<span>Expand source code</span>
</summary>
<pre><code class="python">class floatRef(ResolvableVarInt):
    &#34;&#34;&#34;
    Reference to a float in the bytecode.
    &#34;&#34;&#34;

    def resolve(self, code: &#34;Bytecode&#34;) -&gt; SerialisableF64:
        return code.floats[self.value]</code></pre>
</details>
<div class="desc"><p>Reference to a float in the bytecode.</p></div>
<h3>Ancestors</h3>
<ul class="hlist">
<li><a title="crashlink.core.ResolvableVarInt" href="#crashlink.core.ResolvableVarInt">ResolvableVarInt</a></li>
<li><a title="crashlink.core.VarInt" href="#crashlink.core.VarInt">VarInt</a></li>
<li><a title="crashlink.core.Serialisable" href="#crashlink.core.Serialisable">Serialisable</a></li>
<li>abc.ABC</li>
</ul>
<h3>Inherited members</h3>
<ul class="hlist">
<li><code><b><a title="crashlink.core.ResolvableVarInt" href="#crashlink.core.ResolvableVarInt">ResolvableVarInt</a></b></code>:
<ul class="hlist">
<li><code><a title="crashlink.core.ResolvableVarInt.resolve" href="#crashlink.core.ResolvableVarInt.resolve">resolve</a></code></li>
</ul>
</li>
</ul>
</dd>
<dt id="crashlink.core.gIndex"><code class="flex name class">
<span>class <span class="ident">gIndex</span></span>
<span>(</span><span>value: int = 0)</span>
</code></dt>
<dd>
<details class="source">
<summary>
<span>Expand source code</span>
</summary>
<pre><code class="python">class gIndex(ResolvableVarInt):
    &#34;&#34;&#34;
    Reference to a global object in the bytecode.
    &#34;&#34;&#34;

    def resolve(self, code: &#34;Bytecode&#34;) -&gt; &#34;Type&#34;:
        return code.global_types[self.value].resolve(code)

    def resolve_str(self, code: &#34;Bytecode&#34;) -&gt; str:
        return code.const_str(self.value)</code></pre>
</details>
<div class="desc"><p>Reference to a global object in the bytecode.</p></div>
<h3>Ancestors</h3>
<ul class="hlist">
<li><a title="crashlink.core.ResolvableVarInt" href="#crashlink.core.ResolvableVarInt">ResolvableVarInt</a></li>
<li><a title="crashlink.core.VarInt" href="#crashlink.core.VarInt">VarInt</a></li>
<li><a title="crashlink.core.Serialisable" href="#crashlink.core.Serialisable">Serialisable</a></li>
<li>abc.ABC</li>
</ul>
<h3>Methods</h3>
<dl>
<dt id="crashlink.core.gIndex.resolve_str"><code class="name flex">
<span>def <span class="ident">resolve_str</span></span>(<span>self,<br>code: <a title="crashlink.core.Bytecode" href="#crashlink.core.Bytecode">Bytecode</a>) ‑> str</span>
</code></dt>
<dd>
<details class="source">
<summary>
<span>Expand source code</span>
</summary>
<pre><code class="python">def resolve_str(self, code: &#34;Bytecode&#34;) -&gt; str:
    return code.const_str(self.value)</code></pre>
</details>
<div class="desc"></div>
</dd>
</dl>
<h3>Inherited members</h3>
<ul class="hlist">
<li><code><b><a title="crashlink.core.ResolvableVarInt" href="#crashlink.core.ResolvableVarInt">ResolvableVarInt</a></b></code>:
<ul class="hlist">
<li><code><a title="crashlink.core.ResolvableVarInt.resolve" href="#crashlink.core.ResolvableVarInt.resolve">resolve</a></code></li>
</ul>
</li>
</ul>
</dd>
<dt id="crashlink.core.intRef"><code class="flex name class">
<span>class <span class="ident">intRef</span></span>
<span>(</span><span>value: int = 0)</span>
</code></dt>
<dd>
<details class="source">
<summary>
<span>Expand source code</span>
</summary>
<pre><code class="python">class intRef(ResolvableVarInt):
    &#34;&#34;&#34;
    Reference to an integer in the bytecode.
    &#34;&#34;&#34;

    def resolve(self, code: &#34;Bytecode&#34;) -&gt; SerialisableInt:
        return code.ints[self.value]</code></pre>
</details>
<div class="desc"><p>Reference to an integer in the bytecode.</p></div>
<h3>Ancestors</h3>
<ul class="hlist">
<li><a title="crashlink.core.ResolvableVarInt" href="#crashlink.core.ResolvableVarInt">ResolvableVarInt</a></li>
<li><a title="crashlink.core.VarInt" href="#crashlink.core.VarInt">VarInt</a></li>
<li><a title="crashlink.core.Serialisable" href="#crashlink.core.Serialisable">Serialisable</a></li>
<li>abc.ABC</li>
</ul>
<h3>Inherited members</h3>
<ul class="hlist">
<li><code><b><a title="crashlink.core.ResolvableVarInt" href="#crashlink.core.ResolvableVarInt">ResolvableVarInt</a></b></code>:
<ul class="hlist">
<li><code><a title="crashlink.core.ResolvableVarInt.resolve" href="#crashlink.core.ResolvableVarInt.resolve">resolve</a></code></li>
</ul>
</li>
</ul>
</dd>
<dt id="crashlink.core.strRef"><code class="flex name class">
<span>class <span class="ident">strRef</span></span>
<span>(</span><span>value: int = 0)</span>
</code></dt>
<dd>
<details class="source">
<summary>
<span>Expand source code</span>
</summary>
<pre><code class="python">class strRef(ResolvableVarInt):
    &#34;&#34;&#34;
    Reference to a string in the bytecode.
    &#34;&#34;&#34;

    def resolve(self, code: &#34;Bytecode&#34;) -&gt; str:
        return code.strings.value[self.value]</code></pre>
</details>
<div class="desc"><p>Reference to a string in the bytecode.</p></div>
<h3>Ancestors</h3>
<ul class="hlist">
<li><a title="crashlink.core.ResolvableVarInt" href="#crashlink.core.ResolvableVarInt">ResolvableVarInt</a></li>
<li><a title="crashlink.core.VarInt" href="#crashlink.core.VarInt">VarInt</a></li>
<li><a title="crashlink.core.Serialisable" href="#crashlink.core.Serialisable">Serialisable</a></li>
<li>abc.ABC</li>
</ul>
<h3>Inherited members</h3>
<ul class="hlist">
<li><code><b><a title="crashlink.core.ResolvableVarInt" href="#crashlink.core.ResolvableVarInt">ResolvableVarInt</a></b></code>:
<ul class="hlist">
<li><code><a title="crashlink.core.ResolvableVarInt.resolve" href="#crashlink.core.ResolvableVarInt.resolve">resolve</a></code></li>
</ul>
</li>
</ul>
</dd>
<dt id="crashlink.core.tIndex"><code class="flex name class">
<span>class <span class="ident">tIndex</span></span>
<span>(</span><span>value: int = 0)</span>
</code></dt>
<dd>
<details class="source">
<summary>
<span>Expand source code</span>
</summary>
<pre><code class="python">class tIndex(ResolvableVarInt):
    &#34;&#34;&#34;
    Reference to a type in the bytecode.
    &#34;&#34;&#34;

    def resolve(self, code: &#34;Bytecode&#34;) -&gt; &#34;Type&#34;:
        return code.types[self.value]</code></pre>
</details>
<div class="desc"><p>Reference to a type in the bytecode.</p></div>
<h3>Ancestors</h3>
<ul class="hlist">
<li><a title="crashlink.core.ResolvableVarInt" href="#crashlink.core.ResolvableVarInt">ResolvableVarInt</a></li>
<li><a title="crashlink.core.VarInt" href="#crashlink.core.VarInt">VarInt</a></li>
<li><a title="crashlink.core.Serialisable" href="#crashlink.core.Serialisable">Serialisable</a></li>
<li>abc.ABC</li>
</ul>
<h3>Inherited members</h3>
<ul class="hlist">
<li><code><b><a title="crashlink.core.ResolvableVarInt" href="#crashlink.core.ResolvableVarInt">ResolvableVarInt</a></b></code>:
<ul class="hlist">
<li><code><a title="crashlink.core.ResolvableVarInt.resolve" href="#crashlink.core.ResolvableVarInt.resolve">resolve</a></code></li>
</ul>
</li>
</ul>
</dd>
</dl>
</section>
</article>
<nav id="sidebar">
<div class="toc">
<ul></ul>
</div>
<ul id="index">
<li><h3>Super-module</h3>
<ul>
<li><code><a title="crashlink" href="index.html">crashlink</a></code></li>
</ul>
</li>
<li><h3><a href="#header-functions">Functions</a></h3>
<ul class="">
<li><code><a title="crashlink.core.full_func_name" href="#crashlink.core.full_func_name">full_func_name</a></code></li>
<li><code><a title="crashlink.core.get_field_for" href="#crashlink.core.get_field_for">get_field_for</a></code></li>
<li><code><a title="crashlink.core.get_proto_for" href="#crashlink.core.get_proto_for">get_proto_for</a></code></li>
</ul>
</li>
<li><h3><a href="#header-classes">Classes</a></h3>
<ul>
<li>
<h4><code><a title="crashlink.core.Abstract" href="#crashlink.core.Abstract">Abstract</a></code></h4>
<ul class="">
<li><code><a title="crashlink.core.Abstract.deserialise" href="#crashlink.core.Abstract.deserialise">deserialise</a></code></li>
<li><code><a title="crashlink.core.Abstract.serialise" href="#crashlink.core.Abstract.serialise">serialise</a></code></li>
</ul>
</li>
<li>
<h4><code><a title="crashlink.core.Array" href="#crashlink.core.Array">Array</a></code></h4>
</li>
<li>
<h4><code><a title="crashlink.core.Binding" href="#crashlink.core.Binding">Binding</a></code></h4>
<ul class="">
<li><code><a title="crashlink.core.Binding.deserialise" href="#crashlink.core.Binding.deserialise">deserialise</a></code></li>
<li><code><a title="crashlink.core.Binding.serialise" href="#crashlink.core.Binding.serialise">serialise</a></code></li>
</ul>
</li>
<li>
<h4><code><a title="crashlink.core.Bool" href="#crashlink.core.Bool">Bool</a></code></h4>
</li>
<li>
<h4><code><a title="crashlink.core.Bytecode" href="#crashlink.core.Bytecode">Bytecode</a></code></h4>
<ul class="two-column">
<li><code><a title="crashlink.core.Bytecode.const_str" href="#crashlink.core.Bytecode.const_str">const_str</a></code></li>
<li><code><a title="crashlink.core.Bytecode.create_empty" href="#crashlink.core.Bytecode.create_empty">create_empty</a></code></li>
<li><code><a title="crashlink.core.Bytecode.deserialise" href="#crashlink.core.Bytecode.deserialise">deserialise</a></code></li>
<li><code><a title="crashlink.core.Bytecode.fn" href="#crashlink.core.Bytecode.fn">fn</a></code></li>
<li><code><a title="crashlink.core.Bytecode.from_bytes" href="#crashlink.core.Bytecode.from_bytes">from_bytes</a></code></li>
<li><code><a title="crashlink.core.Bytecode.from_path" href="#crashlink.core.Bytecode.from_path">from_path</a></code></li>
<li><code><a title="crashlink.core.Bytecode.g" href="#crashlink.core.Bytecode.g">g</a></code></li>
<li><code><a title="crashlink.core.Bytecode.get_test_main" href="#crashlink.core.Bytecode.get_test_main">get_test_main</a></code></li>
<li><code><a title="crashlink.core.Bytecode.init_globals" href="#crashlink.core.Bytecode.init_globals">init_globals</a></code></li>
<li><code><a title="crashlink.core.Bytecode.is_ok" href="#crashlink.core.Bytecode.is_ok">is_ok</a></code></li>
<li><code><a title="crashlink.core.Bytecode.repair" href="#crashlink.core.Bytecode.repair">repair</a></code></li>
<li><code><a title="crashlink.core.Bytecode.section_at" href="#crashlink.core.Bytecode.section_at">section_at</a></code></li>
<li><code><a title="crashlink.core.Bytecode.serialise" href="#crashlink.core.Bytecode.serialise">serialise</a></code></li>
<li><code><a title="crashlink.core.Bytecode.set_meta" href="#crashlink.core.Bytecode.set_meta">set_meta</a></code></li>
<li><code><a title="crashlink.core.Bytecode.t" href="#crashlink.core.Bytecode.t">t</a></code></li>
<li><code><a title="crashlink.core.Bytecode.track_section" href="#crashlink.core.Bytecode.track_section">track_section</a></code></li>
</ul>
</li>
<li>
<h4><code><a title="crashlink.core.Bytes" href="#crashlink.core.Bytes">Bytes</a></code></h4>
</li>
<li>
<h4><code><a title="crashlink.core.BytesBlock" href="#crashlink.core.BytesBlock">BytesBlock</a></code></h4>
<ul class="">
<li><code><a title="crashlink.core.BytesBlock.deserialise" href="#crashlink.core.BytesBlock.deserialise">deserialise</a></code></li>
<li><code><a title="crashlink.core.BytesBlock.serialise" href="#crashlink.core.BytesBlock.serialise">serialise</a></code></li>
</ul>
</li>
<li>
<h4><code><a title="crashlink.core.Constant" href="#crashlink.core.Constant">Constant</a></code></h4>
<ul class="">
<li><code><a title="crashlink.core.Constant.deserialise" href="#crashlink.core.Constant.deserialise">deserialise</a></code></li>
<li><code><a title="crashlink.core.Constant.serialise" href="#crashlink.core.Constant.serialise">serialise</a></code></li>
</ul>
</li>
<li>
<h4><code><a title="crashlink.core.DebugInfo" href="#crashlink.core.DebugInfo">DebugInfo</a></code></h4>
<ul class="">
<li><code><a title="crashlink.core.DebugInfo.deserialise" href="#crashlink.core.DebugInfo.deserialise">deserialise</a></code></li>
<li><code><a title="crashlink.core.DebugInfo.serialise" href="#crashlink.core.DebugInfo.serialise">serialise</a></code></li>
</ul>
</li>
<li>
<h4><code><a title="crashlink.core.Dyn" href="#crashlink.core.Dyn">Dyn</a></code></h4>
</li>
<li>
<h4><code><a title="crashlink.core.DynObj" href="#crashlink.core.DynObj">DynObj</a></code></h4>
</li>
<li>
<h4><code><a title="crashlink.core.Enum" href="#crashlink.core.Enum">Enum</a></code></h4>
<ul class="">
<li><code><a title="crashlink.core.Enum.deserialise" href="#crashlink.core.Enum.deserialise">deserialise</a></code></li>
<li><code><a title="crashlink.core.Enum.serialise" href="#crashlink.core.Enum.serialise">serialise</a></code></li>
</ul>
</li>
<li>
<h4><code><a title="crashlink.core.EnumConstruct" href="#crashlink.core.EnumConstruct">EnumConstruct</a></code></h4>
<ul class="">
<li><code><a title="crashlink.core.EnumConstruct.deserialise" href="#crashlink.core.EnumConstruct.deserialise">deserialise</a></code></li>
<li><code><a title="crashlink.core.EnumConstruct.serialise" href="#crashlink.core.EnumConstruct.serialise">serialise</a></code></li>
</ul>
</li>
<li>
<h4><code><a title="crashlink.core.F32" href="#crashlink.core.F32">F32</a></code></h4>
</li>
<li>
<h4><code><a title="crashlink.core.F64" href="#crashlink.core.F64">F64</a></code></h4>
</li>
<li>
<h4><code><a title="crashlink.core.Field" href="#crashlink.core.Field">Field</a></code></h4>
<ul class="">
<li><code><a title="crashlink.core.Field.deserialise" href="#crashlink.core.Field.deserialise">deserialise</a></code></li>
<li><code><a title="crashlink.core.Field.serialise" href="#crashlink.core.Field.serialise">serialise</a></code></li>
</ul>
</li>
<li>
<h4><code><a title="crashlink.core.Fun" href="#crashlink.core.Fun">Fun</a></code></h4>
<ul class="">
<li><code><a title="crashlink.core.Fun.deserialise" href="#crashlink.core.Fun.deserialise">deserialise</a></code></li>
<li><code><a title="crashlink.core.Fun.serialise" href="#crashlink.core.Fun.serialise">serialise</a></code></li>
</ul>
</li>
<li>
<h4><code><a title="crashlink.core.Function" href="#crashlink.core.Function">Function</a></code></h4>
<ul class="">
<li><code><a title="crashlink.core.Function.deserialise" href="#crashlink.core.Function.deserialise">deserialise</a></code></li>
<li><code><a title="crashlink.core.Function.resolve_file" href="#crashlink.core.Function.resolve_file">resolve_file</a></code></li>
<li><code><a title="crashlink.core.Function.serialise" href="#crashlink.core.Function.serialise">serialise</a></code></li>
</ul>
</li>
<li>
<h4><code><a title="crashlink.core.I32" href="#crashlink.core.I32">I32</a></code></h4>
</li>
<li>
<h4><code><a title="crashlink.core.I64" href="#crashlink.core.I64">I64</a></code></h4>
</li>
<li>
<h4><code><a title="crashlink.core.InlineBool" href="#crashlink.core.InlineBool">InlineBool</a></code></h4>
<ul class="">
<li><code><a title="crashlink.core.InlineBool.deserialise" href="#crashlink.core.InlineBool.deserialise">deserialise</a></code></li>
<li><code><a title="crashlink.core.InlineBool.serialise" href="#crashlink.core.InlineBool.serialise">serialise</a></code></li>
</ul>
</li>
<li>
<h4><code><a title="crashlink.core.Method" href="#crashlink.core.Method">Method</a></code></h4>
</li>
<li>
<h4><code><a title="crashlink.core.Native" href="#crashlink.core.Native">Native</a></code></h4>
<ul class="">
<li><code><a title="crashlink.core.Native.deserialise" href="#crashlink.core.Native.deserialise">deserialise</a></code></li>
<li><code><a title="crashlink.core.Native.serialise" href="#crashlink.core.Native.serialise">serialise</a></code></li>
</ul>
</li>
<li>
<h4><code><a title="crashlink.core.Null" href="#crashlink.core.Null">Null</a></code></h4>
<ul class="">
<li><code><a title="crashlink.core.Null.deserialise" href="#crashlink.core.Null.deserialise">deserialise</a></code></li>
<li><code><a title="crashlink.core.Null.serialise" href="#crashlink.core.Null.serialise">serialise</a></code></li>
</ul>
</li>
<li>
<h4><code><a title="crashlink.core.Obj" href="#crashlink.core.Obj">Obj</a></code></h4>
<ul class="">
<li><code><a title="crashlink.core.Obj.deserialise" href="#crashlink.core.Obj.deserialise">deserialise</a></code></li>
<li><code><a title="crashlink.core.Obj.resolve_fields" href="#crashlink.core.Obj.resolve_fields">resolve_fields</a></code></li>
<li><code><a title="crashlink.core.Obj.serialise" href="#crashlink.core.Obj.serialise">serialise</a></code></li>
<li><code><a title="crashlink.core.Obj.str_resolve" href="#crashlink.core.Obj.str_resolve">str_resolve</a></code></li>
</ul>
</li>
<li>
<h4><code><a title="crashlink.core.Opcode" href="#crashlink.core.Opcode">Opcode</a></code></h4>
<ul class="">
<li><code><a title="crashlink.core.Opcode.TYPE_MAP" href="#crashlink.core.Opcode.TYPE_MAP">TYPE_MAP</a></code></li>
<li><code><a title="crashlink.core.Opcode.deserialise" href="#crashlink.core.Opcode.deserialise">deserialise</a></code></li>
<li><code><a title="crashlink.core.Opcode.serialise" href="#crashlink.core.Opcode.serialise">serialise</a></code></li>
</ul>
</li>
<li>
<h4><code><a title="crashlink.core.Packed" href="#crashlink.core.Packed">Packed</a></code></h4>
<ul class="">
<li><code><a title="crashlink.core.Packed.deserialise" href="#crashlink.core.Packed.deserialise">deserialise</a></code></li>
<li><code><a title="crashlink.core.Packed.serialise" href="#crashlink.core.Packed.serialise">serialise</a></code></li>
</ul>
</li>
<li>
<h4><code><a title="crashlink.core.Proto" href="#crashlink.core.Proto">Proto</a></code></h4>
<ul class="">
<li><code><a title="crashlink.core.Proto.deserialise" href="#crashlink.core.Proto.deserialise">deserialise</a></code></li>
<li><code><a title="crashlink.core.Proto.serialise" href="#crashlink.core.Proto.serialise">serialise</a></code></li>
</ul>
</li>
<li>
<h4><code><a title="crashlink.core.RawData" href="#crashlink.core.RawData">RawData</a></code></h4>
<ul class="">
<li><code><a title="crashlink.core.RawData.deserialise" href="#crashlink.core.RawData.deserialise">deserialise</a></code></li>
<li><code><a title="crashlink.core.RawData.serialise" href="#crashlink.core.RawData.serialise">serialise</a></code></li>
</ul>
</li>
<li>
<h4><code><a title="crashlink.core.Ref" href="#crashlink.core.Ref">Ref</a></code></h4>
<ul class="">
<li><code><a title="crashlink.core.Ref.deserialise" href="#crashlink.core.Ref.deserialise">deserialise</a></code></li>
<li><code><a title="crashlink.core.Ref.serialise" href="#crashlink.core.Ref.serialise">serialise</a></code></li>
</ul>
</li>
<li>
<h4><code><a title="crashlink.core.Reg" href="#crashlink.core.Reg">Reg</a></code></h4>
</li>
<li>
<h4><code><a title="crashlink.core.Regs" href="#crashlink.core.Regs">Regs</a></code></h4>
<ul class="">
<li><code><a title="crashlink.core.Regs.deserialise" href="#crashlink.core.Regs.deserialise">deserialise</a></code></li>
<li><code><a title="crashlink.core.Regs.serialise" href="#crashlink.core.Regs.serialise">serialise</a></code></li>
</ul>
</li>
<li>
<h4><code><a title="crashlink.core.ResolvableVarInt" href="#crashlink.core.ResolvableVarInt">ResolvableVarInt</a></code></h4>
<ul class="">
<li><code><a title="crashlink.core.ResolvableVarInt.resolve" href="#crashlink.core.ResolvableVarInt.resolve">resolve</a></code></li>
</ul>
</li>
<li>
<h4><code><a title="crashlink.core.Serialisable" href="#crashlink.core.Serialisable">Serialisable</a></code></h4>
<ul class="">
<li><code><a title="crashlink.core.Serialisable.deserialise" href="#crashlink.core.Serialisable.deserialise">deserialise</a></code></li>
<li><code><a title="crashlink.core.Serialisable.serialise" href="#crashlink.core.Serialisable.serialise">serialise</a></code></li>
</ul>
</li>
<li>
<h4><code><a title="crashlink.core.SerialisableF64" href="#crashlink.core.SerialisableF64">SerialisableF64</a></code></h4>
<ul class="">
<li><code><a title="crashlink.core.SerialisableF64.deserialise" href="#crashlink.core.SerialisableF64.deserialise">deserialise</a></code></li>
<li><code><a title="crashlink.core.SerialisableF64.serialise" href="#crashlink.core.SerialisableF64.serialise">serialise</a></code></li>
</ul>
</li>
<li>
<h4><code><a title="crashlink.core.SerialisableInt" href="#crashlink.core.SerialisableInt">SerialisableInt</a></code></h4>
<ul class="">
<li><code><a title="crashlink.core.SerialisableInt.deserialise" href="#crashlink.core.SerialisableInt.deserialise">deserialise</a></code></li>
<li><code><a title="crashlink.core.SerialisableInt.serialise" href="#crashlink.core.SerialisableInt.serialise">serialise</a></code></li>
</ul>
</li>
<li>
<h4><code><a title="crashlink.core.StringsBlock" href="#crashlink.core.StringsBlock">StringsBlock</a></code></h4>
<ul class="">
<li><code><a title="crashlink.core.StringsBlock.deserialise" href="#crashlink.core.StringsBlock.deserialise">deserialise</a></code></li>
<li><code><a title="crashlink.core.StringsBlock.serialise" href="#crashlink.core.StringsBlock.serialise">serialise</a></code></li>
</ul>
</li>
<li>
<h4><code><a title="crashlink.core.Struct" href="#crashlink.core.Struct">Struct</a></code></h4>
</li>
<li>
<h4><code><a title="crashlink.core.Type" href="#crashlink.core.Type">Type</a></code></h4>
<ul class="">
<li><code><a title="crashlink.core.Type.TYPEDEFS" href="#crashlink.core.Type.TYPEDEFS">TYPEDEFS</a></code></li>
<li><code><a title="crashlink.core.Type.deserialise" href="#crashlink.core.Type.deserialise">deserialise</a></code></li>
<li><code><a title="crashlink.core.Type.serialise" href="#crashlink.core.Type.serialise">serialise</a></code></li>
<li><code><a title="crashlink.core.Type.str_resolve" href="#crashlink.core.Type.str_resolve">str_resolve</a></code></li>
</ul>
</li>
<li>
<h4><code><a title="crashlink.core.TypeDef" href="#crashlink.core.TypeDef">TypeDef</a></code></h4>
</li>
<li>
<h4><code><a title="crashlink.core.TypeType" href="#crashlink.core.TypeType">TypeType</a></code></h4>
</li>
<li>
<h4><code><a title="crashlink.core.U16" href="#crashlink.core.U16">U16</a></code></h4>
</li>
<li>
<h4><code><a title="crashlink.core.U8" href="#crashlink.core.U8">U8</a></code></h4>
</li>
<li>
<h4><code><a title="crashlink.core.VarInt" href="#crashlink.core.VarInt">VarInt</a></code></h4>
<ul class="">
<li><code><a title="crashlink.core.VarInt.deserialise" href="#crashlink.core.VarInt.deserialise">deserialise</a></code></li>
<li><code><a title="crashlink.core.VarInt.serialise" href="#crashlink.core.VarInt.serialise">serialise</a></code></li>
</ul>
</li>
<li>
<h4><code><a title="crashlink.core.VarInts" href="#crashlink.core.VarInts">VarInts</a></code></h4>
<ul class="">
<li><code><a title="crashlink.core.VarInts.deserialise" href="#crashlink.core.VarInts.deserialise">deserialise</a></code></li>
<li><code><a title="crashlink.core.VarInts.serialise" href="#crashlink.core.VarInts.serialise">serialise</a></code></li>
</ul>
</li>
<li>
<h4><code><a title="crashlink.core.Virtual" href="#crashlink.core.Virtual">Virtual</a></code></h4>
<ul class="">
<li><code><a title="crashlink.core.Virtual.deserialise" href="#crashlink.core.Virtual.deserialise">deserialise</a></code></li>
<li><code><a title="crashlink.core.Virtual.serialise" href="#crashlink.core.Virtual.serialise">serialise</a></code></li>
</ul>
</li>
<li>
<h4><code><a title="crashlink.core.Void" href="#crashlink.core.Void">Void</a></code></h4>
</li>
<li>
<h4><code><a title="crashlink.core.bytesRef" href="#crashlink.core.bytesRef">bytesRef</a></code></h4>
</li>
<li>
<h4><code><a title="crashlink.core.fIndex" href="#crashlink.core.fIndex">fIndex</a></code></h4>
</li>
<li>
<h4><code><a title="crashlink.core.fieldRef" href="#crashlink.core.fieldRef">fieldRef</a></code></h4>
<ul class="">
<li><code><a title="crashlink.core.fieldRef.obj" href="#crashlink.core.fieldRef.obj">obj</a></code></li>
<li><code><a title="crashlink.core.fieldRef.resolve_obj" href="#crashlink.core.fieldRef.resolve_obj">resolve_obj</a></code></li>
</ul>
</li>
<li>
<h4><code><a title="crashlink.core.fileRef" href="#crashlink.core.fileRef">fileRef</a></code></h4>
<ul class="">
<li><code><a title="crashlink.core.fileRef.resolve" href="#crashlink.core.fileRef.resolve">resolve</a></code></li>
<li><code><a title="crashlink.core.fileRef.resolve_line" href="#crashlink.core.fileRef.resolve_line">resolve_line</a></code></li>
<li><code><a title="crashlink.core.fileRef.resolve_pretty" href="#crashlink.core.fileRef.resolve_pretty">resolve_pretty</a></code></li>
</ul>
</li>
<li>
<h4><code><a title="crashlink.core.floatRef" href="#crashlink.core.floatRef">floatRef</a></code></h4>
</li>
<li>
<h4><code><a title="crashlink.core.gIndex" href="#crashlink.core.gIndex">gIndex</a></code></h4>
<ul class="">
<li><code><a title="crashlink.core.gIndex.resolve_str" href="#crashlink.core.gIndex.resolve_str">resolve_str</a></code></li>
</ul>
</li>
<li>
<h4><code><a title="crashlink.core.intRef" href="#crashlink.core.intRef">intRef</a></code></h4>
</li>
<li>
<h4><code><a title="crashlink.core.strRef" href="#crashlink.core.strRef">strRef</a></code></h4>
</li>
<li>
<h4><code><a title="crashlink.core.tIndex" href="#crashlink.core.tIndex">tIndex</a></code></h4>
</li>
</ul>
</li>
</ul>
</nav>
</main>
<footer id="footer">
<p>Generated by <a href="https://pdoc3.github.io/pdoc" title="pdoc: Python API documentation generator"><cite>pdoc</cite> 0.11.5</a>.</p>
</footer>
</body>
</html><|MERGE_RESOLUTION|>--- conflicted
+++ resolved
@@ -720,13 +720,6 @@
         dbg_print(f&#34;{(datetime.now() - start_time).total_seconds()}s elapsed.&#34;)
         return res
 
-<<<<<<< HEAD
-    def get_test_main(self) -&gt; Function:
-        for f in self.functions:
-            if full_func_name(self, f).endswith(&#34;main&#34;):
-                return f
-        raise ValueError(&#34;No main function found!&#34;)
-=======
     def set_meta(self) -&gt; None:
         &#34;&#34;&#34;
         Sets bytecode metadata automatically.
@@ -751,7 +744,12 @@
         Alternate notation for code.set_meta() for the purpose of clarity.
         &#34;&#34;&#34;
         self.set_meta()
->>>>>>> 20a16ac0
+
+    def get_test_main(self) -&gt; Function:
+        for f in self.functions:
+            if full_func_name(self, f).endswith(&#34;main&#34;):
+                return f
+        raise ValueError(&#34;No main function found!&#34;)
 
     def is_ok(self) -&gt; bool:
         &#34;&#34;&#34;
@@ -1059,22 +1057,6 @@
         if g.value == gindex:
             return g.resolve(self)
     raise ValueError(f&#34;Global {gindex} not found!&#34;)</code></pre>
-</details>
-<div class="desc"><p>Shorthand to get a global's type by gIndex.</p></div>
-</dd>
-<dt id="crashlink.core.Bytecode.get_test_main"><code class="name flex">
-<span>def <span class="ident">get_test_main</span></span>(<span>self) ‑> <a title="crashlink.core.Function" href="#crashlink.core.Function">Function</a></span>
-</code></dt>
-<dd>
-<details class="source">
-<summary>
-<span>Expand source code</span>
-</summary>
-<pre><code class="python">def get_test_main(self) -&gt; Function:
-    for f in self.functions:
-        if full_func_name(self, f).endswith(&#34;main&#34;):
-            return f
-    raise ValueError(&#34;No main function found!&#34;)</code></pre>
 </details>
 <div class="desc"></div>
 </dd>
@@ -4497,39 +4479,25 @@
 <li><a title="crashlink.core.Serialisable" href="#crashlink.core.Serialisable">Serialisable</a></li>
 <li>abc.ABC</li>
 </ul>
-<<<<<<< HEAD
 <h3>Methods</h3>
 <dl>
 <dt id="crashlink.core.fIndex.resolve"><code class="name flex">
-<span>def <span class="ident">resolve</span></span>(<span>self,<br>code: <a title="crashlink.core.Bytecode" href="#crashlink.core.Bytecode">Bytecode</a>) ‑> <a title="crashlink.core.Function" href="#crashlink.core.Function">Function</a> | <a title="crashlink.core.Native" href="#crashlink.core.Native">Native</a></span>
-</code></dt>
-<dd>
-<details class="source">
-<summary>
-<span>Expand source code</span>
-</summary>
-<pre><code class="python">def resolve(self, code: &#34;Bytecode&#34;) -&gt; &#34;Function|Native&#34;:
+<span>def <span class="ident">resolve</span></span>(<span>self,<br>code: <a title="crashlink.core.Bytecode" href="#crashlink.core.Bytecode">Bytecode</a>) ‑> <a title="crashlink.core.Function" href="#crashlink.core.Function">Function</a></span>
+</code></dt>
+<dd>
+<details class="source">
+<summary>
+<span>Expand source code</span>
+</summary>
+<pre><code class="python">def resolve(self, code: &#34;Bytecode&#34;) -&gt; &#34;Function&#34;:
     for function in code.functions:
         if function.findex.value == self.value:
             return function
-    for native in code.natives:
-        if native.findex.value == self.value:
-            return native
     raise MalformedBytecode(f&#34;Function index {self.value} not found.&#34;)</code></pre>
 </details>
 <div class="desc"></div>
 </dd>
 </dl>
-=======
-<h3>Inherited members</h3>
-<ul class="hlist">
-<li><code><b><a title="crashlink.core.ResolvableVarInt" href="#crashlink.core.ResolvableVarInt">ResolvableVarInt</a></b></code>:
-<ul class="hlist">
-<li><code><a title="crashlink.core.ResolvableVarInt.resolve" href="#crashlink.core.ResolvableVarInt.resolve">resolve</a></code></li>
-</ul>
-</li>
-</ul>
->>>>>>> 20a16ac0
 </dd>
 <dt id="crashlink.core.fieldRef"><code class="flex name class">
 <span>class <span class="ident">fieldRef</span></span>
