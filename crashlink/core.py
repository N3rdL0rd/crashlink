"""
Core classes.
"""

import ctypes
import struct
from datetime import datetime
from io import BytesIO
from typing import Any, List, Optional, Tuple, Dict

from .errors import (FailedSerialisation, InvalidOpCode, MalformedBytecode,
                     NoMagic)
from .globals import dbg_print, tell
from .opcodes import opcodes


class Serialisable:
    def __init__(self):
        self.value: Any = None
        raise NotImplementedError("Serialisable is an abstract class and should not be instantiated.")

    def deserialise(self, f, *args, **kwargs) -> "Serialisable":
        raise NotImplementedError("deserialise is not implemented for this class.")

    def serialise(self) -> bytes:
        raise NotImplementedError("serialise is not implemented for this class.")

    def __str__(self) -> str:
        return str(self.value)

    def __repr__(self) -> str:
        return str(self.value)

    def __eq__(self, other) -> bool:
        return self.value == other.value

    def __ne__(self, other) -> bool:
        return self.value != other.value

    def __lt__(self, other) -> bool:
        return self.value < other.value


class RawData(Serialisable):
    """
    A block of raw data.
    """

    def __init__(self, length: int):
        self.value = b""
        self.length = length

    def deserialise(self, f) -> "RawData":
        self.value = f.read(self.length)
        return self

    def serialise(self) -> bytes:
        return self.value


class SerialisableInt(Serialisable):
    """
    Integer of the specified byte length.
    """

    def __init__(self):
        self.value = -1
        self.length = 4
        self.byteorder = "little"
        self.signed = False

    def deserialise(self, f, length: int = 4, byteorder: str = "little", signed: bool = False) -> "SerialisableInt":
        self.length = length
        self.byteorder = byteorder
        self.signed = signed
        bytes = f.read(length)
        if all(b == 0 for b in bytes):
            self.value = 0
            return self
        while bytes[-1] == 0:
            bytes = bytes[:-1]
        self.value = int.from_bytes(bytes, byteorder, signed=signed)
        return self

    def serialise(self) -> bytes:
        return self.value.to_bytes(self.length, self.byteorder, signed=self.signed)


class SerialisableF64(Serialisable):
    """
    A standard 64-bit float.
    """

    def __init__(self):
        self.value = 0.0

    def deserialise(self, f) -> "SerialisableF64":
        self.value = struct.unpack("<d", f.read(8))[0]
        return self

    def serialise(self) -> bytes:
        return struct.pack("<d", self.value)


class VarInt(Serialisable):
    def __init__(self, value: int = 0):
        self.value = value

    def deserialise(self, f) -> "VarInt":
        b = int.from_bytes(f.read(1), "big")

        if b & 0x80 == 0:  # 0xxxxxxx
            self.value = b & 0x7F
        elif b & 0x40 == 0:  # 10xxxxxx
            second = int.from_bytes(f.read(1), "big")

            first_contribution = (b & 0x1F) << 8
            v = second | first_contribution

            is_negative = (b & 0x20) != 0
            self.value = -v if is_negative else v
        else:  # 11xxxxxx
            bytes_read = [int.from_bytes(f.read(1), "big") for _ in range(3)]

            v = ((b & 0x1F) << 24) | (bytes_read[0] << 16) | (bytes_read[1] << 8) | bytes_read[2]
            self.value = -v if (b & 0x20) else v
        return self

    def serialise(self) -> bytes:

        if self.value < 0:
            value = -self.value  # Work with positive value
            if value < 0x2000:  # Fits in 13 bits
                first = (value >> 8) | 0xA0  # Set bits 7,5 for negative 2-byte
                second = value & 0xFF
                return bytes([first, second])
            else:
                if value >= 0x20000000:
                    raise MalformedBytecode("value can't be >= 0x20000000")
                # Four-byte encoding with negative flag
                return bytes(
                    [
                        (value >> 24) | 0xE0,  # Set bits 7,6,5 for negative 4-byte
                        (value >> 16) & 0xFF,
                        (value >> 8) & 0xFF,
                        value & 0xFF,
                    ]
                )
        else:
            if self.value < 0x80:  # Fits in 7 bits
                return bytes([self.value])
            elif self.value < 0x2000:  # Fits in 13 bits
                first = (self.value >> 8) | 0x80  # Set bit 7 for 2-byte
                second = self.value & 0xFF
                return bytes([first, second])
            else:
                if self.value >= 0x20000000:
                    raise MalformedBytecode("value can't be >= 0x20000000")
                # Four-byte encoding
                return bytes(
                    [
                        (self.value >> 24) | 0xC0,  # Set bits 7,6 for 4-byte
                        (self.value >> 16) & 0xFF,
                        (self.value >> 8) & 0xFF,
                        self.value & 0xFF,
                    ]
                )


class fIndex(VarInt):
    """
    Abstract class based on VarInt to represent a distinct function index instead of just an arbitrary number.
    """


class tIndex(VarInt):
    """
    Abstract class based on VarInt to represent a distinct type by index instead of an arbitrary number.
    """


class gIndex(VarInt):
    """
    Global index reference, based on VarInt.
    """


class strRef(VarInt):
    """
    Abstract class to represent a string index.
    """

    def resolve(self, code: "Bytecode") -> str:
        return code.strings.value[self.value]


class intRef(VarInt):
    def resolve(self, code: "Bytecode") -> SerialisableInt:
        return code.ints[self.value]


class floatRef(VarInt):
    def resolve(self, code: "Bytecode") -> SerialisableF64:
        return code.floats[self.value]


class bytesRef(VarInt):
    def resolve(self, code: "Bytecode") -> bytes:
        return code.bytes.value[self.value]


class Reg(VarInt):
    """
    Abstract class to represent a register index in a function.
    """


class InlineBool(Serialisable):
    def __init__(self):
        self.varint = VarInt()
        self.value: Optional[bool] = False

    def deserialise(self, f) -> "InlineBool":
        self.varint.deserialise(f)
        self.value = bool(self.varint.value)
        return self

    def serialise(self) -> bytes:
        self.varint.value = int(self.value)
        return self.varint.serialise()


class VarInts(Serialisable):
    """
    List of VarInts.
    """

    def __init__(self):
        self.n = VarInt()
        self.value: List[VarInt] = []

    def deserialise(self, f) -> "VarInts":
        self.n.deserialise(f)
        for _ in range(self.n.value):
            self.value.append(VarInt().deserialise(f))
        return self

    def serialise(self) -> bytes:
        return b"".join([self.n.serialise(), b"".join([value.serialise() for value in self.value])])


class Regs(Serialisable):
    """
    List of Regs.
    """

    def __init__(self):
        self.n = VarInt()
        self.value: List[Reg] = []

    def deserialise(self, f) -> "Regs":
        self.n.deserialise(f)
        for _ in range(self.n.value):
            self.value.append(Reg().deserialise(f))
        return self

    def serialise(self) -> bytes:
        return b"".join([self.n.serialise(), b"".join([value.serialise() for value in self.value])])


def fmt_bytes(bytes: int) -> str:
    if bytes < 0:
        raise MalformedBytecode("Bytes cannot be negative.")

    size_units = ["B", "Kb", "Mb", "Gb", "Tb"]
    index = 0

    while bytes >= 1000 and index < len(size_units) - 1:
        bytes /= 1000
        index += 1

    return f"{bytes:.1f}{size_units[index]}"


class StringsBlock(Serialisable):
    def __init__(self):
        self.length = SerialisableInt()
        self.length.length = 4
        self.value: List[str] = []
        self.lengths: List[int] = []
        self.embedded_lengths: List[VarInt] = []

    def deserialise(self, f) -> "StringsBlock":
        self.length.deserialise(f, length=4)
        strings_size = self.length.value
<<<<<<< HEAD
        dbg_print(f"Found {fmt_bytes(strings_size)} of strings")
        strings_data = f.read(strings_size)
=======
        dbg_print(f"StringsBlock: Found {fmt_bytes(strings_size)} of strings")
        strings_data: bytes = f.read(strings_size)
>>>>>>> 2e5db8d1

        index = 0
        while index < strings_size:
            string_length = 0
            while index + string_length < strings_size and strings_data[index + string_length] != 0:
                string_length += 1

            if index + string_length >= strings_size:
                raise MalformedBytecode("Invalid string: no null terminator found")

            string = strings_data[index : index + string_length].decode("utf-8", errors="surrogateescape")
            self.value.append(string)
            self.lengths.append(string_length)

            index += string_length + 1  # Skip the null terminator

        for _ in self.value:
            self.embedded_lengths.append(VarInt().deserialise(f))

        return self

    def serialise(self) -> bytes:
        strings_data = b""
        for string in self.value:
            strings_data += string.encode("utf-8", errors="surrogateescape") + b"\x00"
        self.length.value = len(strings_data)
        self.lengths = [len(string) for string in self.value]
        self.embedded_lengths = [VarInt(length) for length in self.lengths]
        return b"".join(
            [self.length.serialise(), strings_data, b"".join([i.serialise() for i in self.embedded_lengths])]
        )


class BytesBlock(Serialisable):
    def __init__(self):
        self.size = SerialisableInt()
        self.size.length = 4
        self.value: List[bytes] = []
        self.nbytes = 0

    def deserialise(self, f, nbytes: int) -> "BytesBlock":
        self.nbytes = nbytes
        self.size.deserialise(f, length=4)
        raw = f.read(self.size.value)
        positions: List[VarInt] = []
        for _ in range(nbytes):
            pos = VarInt()
            pos.deserialise(f)
            positions.append(pos)
        positions = [pos.value for pos in positions]
        for i in range(len(positions)):
            start = positions[i]
            end = positions[i + 1] if i + 1 < len(positions) else len(raw)
            self.value.append(raw[start:end])  # Append the extracted byte string
        return self

    def serialise(self) -> bytes:
        raw_data = b"".join(self.value)
        self.size.value = len(raw_data)
        size_serialised = self.size.serialise()
        positions = []
        current_pos = 0
        for byte_str in self.value:
            positions.append(VarInt(current_pos))
            current_pos += len(byte_str)
        positions_serialised = b"".join([pos.serialise() for pos in positions])
        return size_serialised + raw_data + positions_serialised


class TypeDef(Serialisable):
    """
    Abstract class for all type definition fields.
    """


class _NoDataType(TypeDef):
    """
    Base typedef for types with no data.
    """

    def __init__(self):
        pass

    def deserialise(self, f) -> "_NoDataType":
        return self

    def serialise(self) -> bytes:
        return b""


class Void(_NoDataType):
    pass


class U8(_NoDataType):
    pass


class U16(_NoDataType):
    pass


class I32(_NoDataType):
    pass


class I64(_NoDataType):
    pass


class F32(_NoDataType):
    pass


class F64(_NoDataType):
    pass


class Bool(_NoDataType):
    pass


class Bytes(_NoDataType):
    pass


class Dyn(_NoDataType):
    pass


class Fun(TypeDef):
    def __init__(self):
        self.nargs = VarInt()
        self.args: List[tIndex] = []
        self.ret = tIndex()

    def deserialise(self, f) -> "Fun":
        self.nargs.deserialise(f)
        for _ in range(self.nargs.value):
            self.args.append(tIndex().deserialise(f))
        self.ret.deserialise(f)
        return self

    def serialise(self) -> bytes:
        return b"".join(
            [self.nargs.serialise(), b"".join([idx.serialise() for idx in self.args]), self.ret.serialise()]
        )


class Field(Serialisable):
    def __init__(self):
        self.name = strRef()
        self.type = tIndex()

    def deserialise(self, f) -> "Field":
        self.name.deserialise(f)
        self.type.deserialise(f)
        return self

    def serialise(self) -> bytes:
        return b"".join([self.name.serialise(), self.type.serialise()])


class Proto(Serialisable):
    def __init__(self):
        self.name = strRef()
        self.findex = fIndex()
        self.pindex = VarInt()  # unknown use

    def deserialise(self, f) -> "Proto":
        self.name.deserialise(f)
        self.findex.deserialise(f)
        self.pindex.deserialise(f)
        return self

    def serialise(self) -> bytes:
        return b"".join([self.name.serialise(), self.findex.serialise(), self.pindex.serialise()])


class Binding(Serialisable):
    def __init__(self):
        self.field = VarInt()  # field ref, not deserving of its own separate type
        self.findex = fIndex()

    def deserialise(self, f) -> "Binding":
        self.field.deserialise(f)
        self.findex.deserialise(f)
        return self

    def serialise(self) -> bytes:
        return b"".join([self.field.serialise(), self.findex.serialise()])


class Obj(TypeDef):
    def __init__(self):
        self.name = strRef()
        self.super = tIndex()
        self._global = gIndex()
        self.nfields = VarInt()
        self.nprotos = VarInt()
        self.nbindings = VarInt()
        self.fields: List[Field] = []
        self.protos: List[Proto] = []
        self.bindings: List[Binding] = []

    def deserialise(self, f) -> "Obj":
        self.name.deserialise(f)
        self.super.deserialise(f)
        self._global.deserialise(f)
        self.nfields.deserialise(f)
        self.nprotos.deserialise(f)
        self.nbindings.deserialise(f)
        for _ in range(self.nfields.value):
            self.fields.append(Field().deserialise(f))
        for _ in range(self.nprotos.value):
            self.protos.append(Proto().deserialise(f))
        for _ in range(self.nbindings.value):
            self.bindings.append(Binding().deserialise(f))
        return self

    def serialise(self) -> bytes:
        return b"".join(
            [
                self.name.serialise(),
                self.super.serialise(),
                self._global.serialise(),
                self.nfields.serialise(),
                self.nprotos.serialise(),
                self.nbindings.serialise(),
                b"".join([field.serialise() for field in self.fields]),
                b"".join([proto.serialise() for proto in self.protos]),
                b"".join([binding.serialise() for binding in self.bindings]),
            ]
        )


class Array(_NoDataType):
    pass


class TypeType(_NoDataType):
    pass


class Ref(TypeDef):
    def __init__(self):
        self.type = tIndex()

    def deserialise(self, f) -> "Ref":
        self.type.deserialise(f)
        return self

    def serialise(self) -> bytes:
        return self.type.serialise()


class Virtual(TypeDef):
    def __init__(self):
        self.nfields = VarInt()
        self.fields: List[Field] = []

    def deserialise(self, f) -> "Virtual":
        self.nfields.deserialise(f)
        for _ in range(self.nfields.value):
            self.fields.append(Field().deserialise(f))
        return self

    def serialise(self) -> bytes:
        return b"".join([self.nfields.serialise(), b"".join([field.serialise() for field in self.fields])])


class DynObj(_NoDataType):
    pass


class Abstract(TypeDef):
    def __init__(self):
        self.name = strRef()

    def deserialise(self, f) -> "Abstract":
        self.name.deserialise(f)
        return self

    def serialise(self) -> bytes:
        return self.name.serialise()


class EnumConstruct(Serialisable):
    def __init__(self):
        self.name = strRef()
        self.nparams = VarInt()
        self.params: List[tIndex] = []

    def deserialise(self, f) -> "EnumConstruct":
        self.name.deserialise(f)
        self.nparams.deserialise(f)
        for _ in range(self.nparams.value):
            self.params.append(tIndex().deserialise(f))
        return self

    def serialise(self) -> bytes:
        return b"".join(
            [self.name.serialise(), self.nparams.serialise(), b"".join([param.serialise() for param in self.params])]
        )


class Enum(TypeDef):
    def __init__(self):
        self.name = strRef()
        self._global = gIndex()
        self.nconstructs = VarInt()
        self.constructs: List[EnumConstruct] = []

    def deserialise(self, f) -> "Enum":
        self.name.deserialise(f)
        self._global.deserialise(f)
        self.nconstructs.deserialise(f)
        for _ in range(self.nconstructs.value):
            self.constructs.append(EnumConstruct().deserialise(f))
        return self

    def serialise(self) -> bytes:
        return b"".join(
            [
                self.name.serialise(),
                self._global.serialise(),
                self.nconstructs.serialise(),
                b"".join([construct.serialise() for construct in self.constructs]),
            ]
        )


class Null(TypeDef):
    def __init__(self):
        self.type = tIndex()

    def deserialise(self, f) -> "Null":
        self.type.deserialise(f)
        return self

    def serialise(self) -> bytes:
        return self.type.serialise()


class Method(Fun):
    pass


class Struct(Obj):
    pass


class Packed(TypeDef):
    def __init__(self):
        self.inner = tIndex()

    def deserialise(self, f) -> "Packed":
        self.inner.deserialise(f)
        return self

    def serialise(self) -> bytes:
        return self.inner.serialise()


class Type(Serialisable):
    # fmt: off
    TYPEDEFS: List[TypeDef] = [
        Void,     # 0, no data
        U8,       # 1, no data
        U16,      # 2, no data
        I32,      # 3, no data
        I64,      # 4, no data
        F32,      # 5, no data
        F64,      # 6, no data
        Bool,     # 7, no data
        Bytes,    # 8, no data
        Dyn,      # 9, no data
        Fun,      # 10
        Obj,      # 11
        Array,    # 12, no data
        TypeType, # 13, no data
        Ref,      # 14
        Virtual,  # 15
        DynObj,   # 16, no data
        Abstract, # 17
        Enum,     # 18
        Null,     # 19
        Method,   # 20
        Struct,   # 21
        Packed,   # 22
    ]
    # fmt: on

    def __init__(self):
        self.kind = SerialisableInt()
        self.kind.length = 1
        self.definition: Optional[TypeDef] = None

    def deserialise(self, f) -> "Type":
        # dbg_print(f"Type @ {tell(f)}")
        self.kind.deserialise(f, length=1)
        try:
            self.TYPEDEFS[self.kind.value]
            _def = self.TYPEDEFS[self.kind.value]()
            self.definition = _def.deserialise(f)
        except IndexError:
            raise MalformedBytecode(f"Invalid type kind found @{tell(f)}")
        return self

    def serialise(self) -> bytes:
        return b"".join([self.kind.serialise(), self.definition.serialise() if self.definition else b""])


class Native(Serialisable):
    def __init__(self):
        self.lib = strRef()
        self.name = strRef()
        self.type = tIndex()
        self.findex = fIndex()

    def deserialise(self, f) -> "Native":
        self.lib.deserialise(f)
        self.name.deserialise(f)
        self.type.deserialise(f)
        self.findex.deserialise(f)
        return self

    def serialise(self) -> bytes:
        return b"".join([self.lib.serialise(), self.name.serialise(), self.type.serialise(), self.findex.serialise()])


class Opcode(Serialisable):
    """
    Represents an opcode.
    """

    TYPE_MAP: Dict[str, Serialisable] = {
        "Reg": Reg,
        "Regs": Regs,
        "RefInt": intRef,
        "RefFloat": floatRef,
        "InlineBool": InlineBool,
        "RefBytes": bytesRef,
        "RefString": strRef,
        "RefFun": fIndex,
        "RefField": VarInt,
        "RefGlobal": gIndex,
        "JumpOffset": VarInt,
        "JumpOffsets": VarInts,
        "RefType": tIndex,
        "RefEnumConstant": VarInt,
        "RefEnumConstruct": VarInt,
        "InlineInt": VarInt,
    }

    def __init__(self):
        self.code = VarInt()
        self.definition = {}

    def deserialise(self, f) -> "Opcode":
        # dbg_print(f"Deserialising opcode at {tell(f)}... ", end="")
        self.code.deserialise(f)
        # dbg_print(f"{self.code.value}... ", end="")
        try:
            _def = opcodes[list(opcodes.keys())[self.code.value]]
        except IndexError:
            dbg_print()
            raise InvalidOpCode(f"Unknown opcode at {tell(f)}")
        for param, _type in _def.items():
            if _type in self.TYPE_MAP:
                self.definition[param] = self.TYPE_MAP[_type]().deserialise(f)
                continue
            raise InvalidOpCode(f"Invalid opcode definition for {param, _type} at {tell(f)}")
        return self

    def serialise(self) -> bytes:
        return b"".join(
            [self.code.serialise(), b"".join([definition.serialise() for name, definition in self.definition.items()])]
        )


def read_u8(f) -> int:
    return int.from_bytes(f.read(1), byteorder="little", signed=False)


def write_u8(f, val: int) -> None:
    try:
        f.write(val.to_bytes(1, byteorder="little", signed=False))
    except OverflowError:
        raise FailedSerialisation(f"Overflow when writing u8 {val} @ {tell(f)}")


class fileRef(int):
    def resolve(self, code: "Bytecode") -> str:
        return code.debugfiles.value[self]


class DebugInfo(Serialisable):
    def __init__(self):
        self.debug_info: List[Tuple[fileRef, int]] = []  # file index, line number

    def deserialise(self, f, nops: int) -> "DebugInfo":
        tmp = []
        currfile: int = -1
        currline: int = 0
        i = 0
        while i < nops:
            c = ctypes.c_uint8(ord(f.read(1))).value
            if c & 1 != 0:
                c >>= 1
                currfile = (c << 8) | ctypes.c_uint8(ord(f.read(1))).value
            elif c & 2 != 0:
                delta = c >> 6
                count = (c >> 2) & 15
                while count > 0:
                    count -= 1
                    tmp.append((fileRef(currfile), currline))
                    i += 1
                currline += delta
            elif c & 4 != 0:
                currline += c >> 3
                tmp.append((fileRef(currfile), currline))
                i += 1
            else:
                b2 = ctypes.c_uint8(ord(f.read(1))).value
                b3 = ctypes.c_uint8(ord(f.read(1))).value
                currline = (c >> 3) | (b2 << 5) | (b3 << 13)
                tmp.append((fileRef(currfile), currline))
                i += 1
        self.debug_info = tmp
        return self

    def flush_repeat(self, w: BytesIO, curpos: ctypes.c_size_t, rcount: ctypes.c_size_t, pos: int):
        """Helper function to handle repeat encoding."""
        if rcount.value > 0:
            if rcount.value > 15:
                w.write(ctypes.c_uint8((15 << 2) | 2).value.to_bytes(1, "little"))
                rcount.value -= 15
                self.flush_repeat(w, curpos, rcount, pos)
            else:
                delta = pos - curpos.value
                delta = delta if 0 < delta < 4 else 0
                w.write(ctypes.c_uint8(((delta << 6) | (rcount.value << 2) | 2)).value.to_bytes(1, "little"))
                rcount.value = 0
                curpos.value += delta

    def serialise(self) -> bytes:
        w = BytesIO()
        curfile = -1
        curpos = ctypes.c_size_t(0)
        rcount = ctypes.c_size_t(0)

        for f, p in self.debug_info:
            if f != curfile:
                self.flush_repeat(w, curpos, rcount, p)
                curfile = f
                w.write(ctypes.c_uint8(((f >> 7) | 1)).value.to_bytes(1, "little"))
                w.write(ctypes.c_uint8(f & 0xFF).value.to_bytes(1, "little"))

            if p != curpos.value:
                self.flush_repeat(w, curpos, rcount, p)

            if p == curpos.value:
                rcount.value += 1
            else:
                delta = p - curpos.value
                if 0 < delta < 32:
                    w.write(ctypes.c_uint8((delta << 3) | 4).value.to_bytes(1, "little"))
                else:
                    w.write(ctypes.c_uint8((p << 3) & 0xFF).value.to_bytes(1, "little"))
                    w.write(ctypes.c_uint8((p >> 5) & 0xFF).value.to_bytes(1, "little"))
                    w.write(ctypes.c_uint8((p >> 13) & 0xFF).value.to_bytes(1, "little"))
                curpos.value = p

        self.flush_repeat(w, curpos, rcount, curpos.value)

        return w.getvalue()


class Function(Serialisable):
    def __init__(self):
        self.type = tIndex()
        self.findex = fIndex()
        self.nregs = VarInt()
        self.nops = VarInt()
        self.regs: List[tIndex] = []
        self.ops: List[Opcode] = []
        self.has_debug: Optional[bool] = None
        self.version: Optional[int] = None
        self.debuginfo: Optional[DebugInfo] = None
        self.nassigns: Optional[VarInt] = None
        self.assigns: Optional[List[Tuple[VarInt, VarInt]]] = None

    def resolve_file(self, code: "Bytecode") -> str:
        if not self.has_debug:
            raise ValueError("Cannot get file from non-debug bytecode!")
        return self.debuginfo.debug_info[0][0].resolve(code)

    def deserialise(self, f, has_debug: bool, version: int) -> "Function":
        self.has_debug = has_debug
        self.version = version
        self.type.deserialise(f)
        self.findex.deserialise(f)
        # dbg_print(f"----- {self.findex.value} ({tell(f)}) -----")
        self.nregs.deserialise(f)
        self.nops.deserialise(f)
        for _ in range(self.nregs.value):
            self.regs.append(tIndex().deserialise(f))  # type: ignore
        for _ in range(self.nops.value):
            self.ops.append(Opcode().deserialise(f))
        if self.has_debug:
            self.debuginfo = DebugInfo().deserialise(f, self.nops.value)
            if self.version >= 3:
                self.nassigns = VarInt().deserialise(f)
                self.assigns = []
                for _ in range(self.nassigns.value):
                    self.assigns.append((VarInt().deserialise(f), VarInt().deserialise(f)))
        return self

    def serialise(self) -> bytes:
        res = b"".join(
            [
                self.type.serialise(),
                self.findex.serialise(),
                self.nregs.serialise(),
                self.nops.serialise(),
                b"".join([reg.serialise() for reg in self.regs]),
                b"".join([op.serialise() for op in self.ops]),
            ]
        )
        if self.has_debug:
            res += self.debuginfo.serialise()
            if self.version >= 3:
                res += self.nassigns.serialise()
                res += b"".join([b"".join([v.serialise() for v in assign]) for assign in self.assigns])
        return res


class Constant(Serialisable):
    def __init__(self):
        self._global = gIndex()
        self.nfields = VarInt()
        self.fields: List[VarInt] = []

    def deserialise(self, f) -> "Constant":
        self._global.deserialise(f)
        self.nfields.deserialise(f)
        for _ in range(self.nfields.value):
            self.fields.append(VarInt().deserialise(f))
        return self

    def serialise(self) -> bytes:
        return b"".join(
            [self._global.serialise(), self.nfields.serialise(), b"".join([field.serialise() for field in self.fields])]
        )


class Bytecode(Serialisable):
    def __init__(self):
        self.deserialised = False
        self.magic = RawData(3)
        self.version = SerialisableInt()
        self.version.length = 1
        self.flags = VarInt()
        self.has_debug_info: Optional[bool] = None
        self.nints = VarInt()
        self.nfloats = VarInt()
        self.nstrings = VarInt()
        self.nbytes: Optional[VarInt] = VarInt()
        self.ntypes = VarInt()
        self.nglobals = VarInt()
        self.nnatives = VarInt()
        self.nfunctions = VarInt()
        self.nconstants: Optional[VarInt] = VarInt()
        self.entrypoint = fIndex()

        self.ints: List[SerialisableInt] = []
        self.floats: List[SerialisableF64] = []
        self.strings = StringsBlock()
        self.bytes: Optional[BytesBlock] = BytesBlock()

        self.ndebugfiles: Optional[VarInt] = VarInt()
        self.debugfiles: Optional[StringsBlock] = StringsBlock()

        self.types: List[Type] = []
        self.global_types: List[tIndex] = []
        self.natives: List[Native] = []
        self.functions: List[Function] = []
        self.constants: List[Constant] = []
        
        self.section_offsets: Dict[str, tuple] = {}

    def find_magic(self, f, magic=b"HLB"):
        buffer_size = 1024
        offset = 0
        while True:
            chunk = f.read(buffer_size)
            if not chunk:
                raise NoMagic("Reached the end of file without finding magic bytes.")
            index = chunk.find(magic)
            if index != -1:
                f.seek(offset + index)
                dbg_print(f"Found bytecode at {tell(f)}... ", end="")
                return
            offset += buffer_size

    @classmethod
    def from_path(cls, path):
        f = open(path, "rb")
        instance = cls().deserialise(f)
        f.close()
        return instance

    def deserialise(self, f, search_magic=True):
        start_time = datetime.now()
        dbg_print("---- Deserialise ----")
        if search_magic:
            dbg_print("Searching for magic...")
            self.find_magic(f)
        self.track_section(f, "magic")
        self.magic.deserialise(f)
        assert self.magic.value == b"HLB", "Incorrect magic found!"
        self.track_section(f, "version")
        self.version.deserialise(f, length=1)
        dbg_print(f"with version {self.version.value}... ", end="")
        self.track_section(f, "flags")
        self.flags.deserialise(f)
        self.has_debug_info = bool(self.flags.value & 1)
        dbg_print(f"debug info: {self.has_debug_info}. ")
        self.track_section(f, "nints")
        self.nints.deserialise(f)
        self.track_section(f, "nfloats")
        self.nfloats.deserialise(f)
        self.track_section(f, "nstrings")
        self.nstrings.deserialise(f)

        if self.version.value >= 5:
            dbg_print(f"Found nbytes (version >= 5) at {tell(f)}")
            self.track_section(f, "nbytes")
            self.nbytes.deserialise(f)
        else:
            self.nbytes = None

        self.track_section(f, "ntypes")
        self.ntypes.deserialise(f)
        self.track_section(f, "nglobals")
        self.nglobals.deserialise(f)
        self.track_section(f, "nnatives")
        self.nnatives.deserialise(f)
        self.track_section(f, "nfunctions")
        self.nfunctions.deserialise(f)

        if self.version.value >= 4:
            dbg_print(f"Found nconstants (version >= 4) at {tell(f)}")
            self.track_section(f, "nconstants")
            self.nconstants.deserialise(f)
        else:
            self.nconstants = None

        self.track_section(f, "entrypoint")
        self.entrypoint.deserialise(f)
        dbg_print(f"Entrypoint: f@{self.entrypoint.value}")

        self.track_section(f, "ints")
        for i in range(self.nints.value):
            self.track_section(f, f"int {i}")
            self.ints.append(SerialisableInt().deserialise(f, length=4))

        self.track_section(f, "floats")
        for i in range(self.nfloats.value):
            self.track_section(f, f"float {i}")
            self.floats.append(SerialisableF64().deserialise(f))

        dbg_print(f"Strings section starts at {tell(f)}")
        self.track_section(f, "strings")
        self.strings.deserialise(f)
        dbg_print(f"Strings section ends at {tell(f)}")
        assert self.nstrings.value == len(self.strings.value), "nstrings and len of strings don't match!"

        if self.version.value >= 5:
            dbg_print("Deserialising bytes... >=5")
            self.track_section(f, f"bytes")
            self.bytes.deserialise(f, self.nbytes.value)
        else:
            self.bytes = None

        if self.has_debug_info:
            dbg_print(f"Deserialising debug files... (at {tell(f)})")
            self.track_section(f, f"ndebugfiles")
            self.ndebugfiles.deserialise(f)
            dbg_print(f"Number of debug files: {self.ndebugfiles.value}")
            self.track_section(f, f"debugfiles")
            self.debugfiles.deserialise(f)
        else:
            self.ndebugfiles = None
            self.debugfiles = None

        dbg_print(f"Starting main blobs at {tell(f)}")
        dbg_print(f"Types starting at {tell(f)}")
        self.track_section(f, "types")
        for i in range(self.ntypes.value):
            self.track_section(f, f"type {i}")
            self.types.append(Type().deserialise(f))
        dbg_print(f"Globals starting at {tell(f)}")
        self.track_section(f, "globals")
        for i in range(self.nglobals.value):
            self.track_section(f, f"global {i}")
            self.global_types.append(tIndex().deserialise(f))
        dbg_print(f"Natives starting at {tell(f)}")
        self.track_section(f, "natives")
        for i in range(self.nnatives.value):
            self.track_section(f, f"native {i}")
            self.natives.append(Native().deserialise(f))
        dbg_print(f"Functions starting at {tell(f)}")
        self.track_section(f, "functions")
        for i in range(self.nfunctions.value):
            self.track_section(f, f"function {i}")
            self.functions.append(Function().deserialise(f, self.has_debug_info, self.version.value))
        if self.nconstants is not None:
            dbg_print(f"Constants starting at {tell(f)}")
            self.track_section(f, "constants")
            for i in range(self.nconstants.value):
                self.track_section(f, f"constant {i}")
                self.constants.append(Constant().deserialise(f))
        dbg_print(f"Bytecode end at {tell(f)}.")
        self.deserialised = True
        dbg_print(f"{(datetime.now() - start_time).microseconds/1000}ms elapsed.")
        return self

    def serialise(self, auto_set_meta: bool=True) -> bytes:
        start_time = datetime.now()
        dbg_print("---- Serialise ----")
        if auto_set_meta:
            dbg_print("Setting meta...")
            self.flags.value = 1 if self.has_debug_info else 0
            self.nints.value = len(self.ints)
            self.nfloats.value = len(self.floats)
            self.nstrings.value = len(self.strings.value)
            if self.version.value >= 5:
                self.nbytes.value = len(self.bytes.value)
            self.ntypes.value = len(self.types)
            self.nglobals.value = len(self.global_types)
            self.nnatives.value = len(self.natives)
            self.nfunctions.value = len(self.functions)
            if self.version.value >= 4:
                self.nconstants.value = len(self.constants)
            if self.has_debug_info:
                self.ndebugfiles.value = len(self.debugfiles.value)
        res = b"".join(
            [
                self.magic.serialise(),
                self.version.serialise(),
                self.flags.serialise(),
                self.nints.serialise(),
                self.nfloats.serialise(),
                self.nstrings.serialise(),
            ]
        )
        dbg_print(f"VarInt block 1 at {hex(len(res))}")
        if self.version.value >= 5:
            res += self.nbytes.serialise()
        res += b"".join(
            [
                self.ntypes.serialise(),
                self.nglobals.serialise(),
                self.nnatives.serialise(),
                self.nfunctions.serialise(),
            ]
        )
        dbg_print(f"VarInt block 2 at {hex(len(res))}")
        if self.version.value >= 4:
            res += self.nconstants.serialise()
        res += self.entrypoint.serialise()
        res += b"".join([i.serialise() for i in self.ints])
        res += b"".join([f.serialise() for f in self.floats])
        res += self.strings.serialise()
        if self.version.value >= 5:
            res += self.bytes.serialise()
        if self.has_debug_info:
            res += b"".join([self.ndebugfiles.serialise(), self.debugfiles.serialise()])
        res += b"".join(
            [
                b"".join([typ.serialise() for typ in self.types]),
                b"".join([typ.serialise() for typ in self.global_types]),
                b"".join([native.serialise() for native in self.natives]),
                b"".join([func.serialise() for func in self.functions]),
                b"".join([constant.serialise() for constant in self.constants]),
            ]
        )
        dbg_print(f"Final size: {hex(len(res))}")
        dbg_print(f"{(datetime.now() - start_time).microseconds/1000}ms elapsed.")
        return res

    def is_ok(self) -> bool:
        if len(self.ints) != self.nints.value:
            return False

        if len(self.floats) != self.nfloats.value:
            return False

        if len(self.strings.value) != self.nstrings.value:
            return False

        if self.version.value >= 5:
            if self.nbytes is None or self.bytes is None:
                return False
            if len(self.bytes.value) != self.nbytes.value:
                return False

        if len(self.types) != self.ntypes.value:
            return False

        if len(self.global_types) != self.nglobals.value:
            return False

        if len(self.natives) != self.nnatives.value:
            return False

        if len(self.functions) != self.nfunctions.value:
            return False

        if self.version.value >= 4:
            if self.nconstants is None:
                return False
            if len(self.constants) != self.nconstants.value:
                return False

        if self.has_debug_info:
            if self.ndebugfiles is None or self.debugfiles is None:
                return False
            if len(self.debugfiles.value) != self.ndebugfiles.value:
                return False

        return True

    def function(self, id: int) -> Function:
        for function in self.functions:
            if function.findex.value == id:
                return function
        raise IndexError(f"Function f@{id} not found!")

    def track_section(self, f, section_name):
        start_offset = f.tell()
        self.section_offsets[section_name] = (start_offset, f.tell())

    def section_at(self, offset):
        for section_name, (start, end) in self.section_offsets.items():
            if start <= offset < end:
                return section_name
        return None<|MERGE_RESOLUTION|>--- conflicted
+++ resolved
@@ -293,13 +293,8 @@
     def deserialise(self, f) -> "StringsBlock":
         self.length.deserialise(f, length=4)
         strings_size = self.length.value
-<<<<<<< HEAD
         dbg_print(f"Found {fmt_bytes(strings_size)} of strings")
-        strings_data = f.read(strings_size)
-=======
-        dbg_print(f"StringsBlock: Found {fmt_bytes(strings_size)} of strings")
         strings_data: bytes = f.read(strings_size)
->>>>>>> 2e5db8d1
 
         index = 0
         while index < strings_size:
