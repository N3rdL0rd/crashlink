"""
Core bytecode format definitions.

This module contains the definitions for HashLink bytecode structures, as well as the serialisation
and deserialisation methods for them. You probably don't need to use too much of this file directly,
besides Bytecode, Opcode, and Function. The decompiler will take care of a lot of abstraction for
you.
"""

import ctypes
import struct
from abc import ABC, abstractmethod
from datetime import datetime
from io import BytesIO
from typing import Any, BinaryIO, Dict, List, Literal, Optional, Tuple, TypeVar

T = TypeVar("T", bound="VarInt")  # easier than reimplementing deserialise for each subclass

from .errors import (FailedSerialisation, InvalidOpCode, MalformedBytecode,
                     NoMagic)
from .globals import dbg_print, fmt_bytes, tell
from .opcodes import opcodes

try:
    from tqdm import tqdm

    USE_TQDM = True
except ImportError:
    dbg_print("Could not find tqdm. Progress bars will not be displayed.")
    USE_TQDM = False


class Serialisable(ABC):
    """
    Base class for all serialisable objects.
    """

    @abstractmethod
    def __init__(self) -> None:
        self.value: Any = None

    @abstractmethod
    def deserialise(self, f: BinaryIO | BytesIO, *args: Any, **kwargs: Any) -> "Serialisable":
        pass

    @abstractmethod
    def serialise(self) -> bytes:
        pass

    def __str__(self) -> str:
        try:
            return str(self.value)
        except AttributeError:
            return super().__repr__()

    def __repr__(self) -> str:
        try:
            return str(self.value)
        except AttributeError:
            return super().__repr__()

    def __eq__(self, other: object) -> Any:
        if not isinstance(other, Serialisable):
            return NotImplemented
        return self.value == other.value

    def __ne__(self, other: object) -> Any:
        if not isinstance(other, Serialisable):
            return NotImplemented
        return self.value != other.value

    def __lt__(self, other: object) -> Any:
        if not isinstance(other, Serialisable):
            return NotImplemented
        return self.value < other.value


class RawData(Serialisable):
    """
    A block of raw data.
    """

    def __init__(self, length: int):
        self.value: bytes = b""
        self.length = length

    def deserialise(self, f: BinaryIO | BytesIO) -> "RawData":
        self.value = f.read(self.length)
        return self

    def serialise(self) -> bytes:
        return self.value


class SerialisableInt(Serialisable):
    """
    Integer of the specified byte length.
    """

    def __init__(self) -> None:
        self.value: int = -1
        self.length = 4
        self.byteorder: Literal["little", "big"] = "little"
        self.signed = False

    def deserialise(
        self,
        f: BinaryIO | BytesIO,
        length: int = 4,
        byteorder: Literal["little", "big"] = "little",
        signed: bool = False,
    ) -> "SerialisableInt":
        self.length = length
        self.byteorder = byteorder
        self.signed = signed
        bytes = f.read(length)
        if all(b == 0 for b in bytes):
            self.value = 0
            return self
        while bytes[-1] == 0:
            bytes = bytes[:-1]
        self.value = int.from_bytes(bytes, byteorder, signed=signed)
        return self

    def serialise(self) -> bytes:
        return self.value.to_bytes(self.length, self.byteorder, signed=self.signed)


class SerialisableF64(Serialisable):
    """
    A standard 64-bit float.
    """

    def __init__(self) -> None:
        self.value = 0.0

    def deserialise(self, f: BinaryIO | BytesIO) -> "SerialisableF64":
        self.value = struct.unpack("<d", f.read(8))[0]
        return self

    def serialise(self) -> bytes:
        return struct.pack("<d", self.value)


class VarInt(Serialisable):
    """
    Variable-length integer - can be 1, 2, or 4 bytes.
    """

    # Cache struct formats
    _struct_short = struct.Struct(">H")  # big-endian unsigned short
    _struct_medium = struct.Struct(">I")  # big-endian unsigned int (for 3 bytes)

    def __init__(self, value: int = 0):
        self.value: int = value

    def deserialise(self: T, f: BinaryIO | BytesIO) -> T:
        # Read first byte - keep int.from_bytes for single byte
        b = int.from_bytes(f.read(1), "big")

        # Single byte format (0xxxxxxx)
        if not (b & 0x80):
            self.value = b
            return self

        # Two byte format (10xxxxxx)
        if not (b & 0x40):
            # Read 2 bytes as unsigned short
            second = f.read(1)[0]  # Faster than int.from_bytes for single byte

            # Combine bytes and handle sign
            self.value = ((b & 0x1F) << 8) | second
            if b & 0x20:
                self.value = -self.value
            return self

        # Four byte format (11xxxxxx)
        remaining = self._struct_medium.unpack(b"\x00" + f.read(3))[0]

        # Combine all bytes and handle sign
        self.value = ((b & 0x1F) << 24) | remaining
        if b & 0x20:
            self.value = -self.value
        return self

    def serialise(self) -> bytes:
        if self.value < 0:
            value = -self.value
            if value < 0x2000:  # 13 bits
                return bytes([(value >> 8) | 0xA0, value & 0xFF])
            if value >= 0x20000000:
                raise MalformedBytecode("value can't be >= 0x20000000")
            # Optimized 4-byte case
            return bytes(
                [
                    (value >> 24) | 0xE0,
                    (value >> 16) & 0xFF,
                    (value >> 8) & 0xFF,
                    value & 0xFF,
                ]
            )

        if self.value < 0x80:  # 7 bits
            return bytes([self.value])
        if self.value < 0x2000:  # 13 bits
            return bytes([(self.value >> 8) | 0x80, self.value & 0xFF])
        if self.value >= 0x20000000:
            raise MalformedBytecode("value can't be >= 0x20000000")
        # Optimized 4-byte case
        return bytes(
            [
                (self.value >> 24) | 0xC0,
                (self.value >> 16) & 0xFF,
                (self.value >> 8) & 0xFF,
                self.value & 0xFF,
            ]
        )


class ResolvableVarInt(VarInt, ABC):
    """
    Base class for resolvable VarInts. Call `resolve` to get a direct reference to the object it points to.
    """

    @abstractmethod
    def resolve(self, code: "Bytecode") -> Any:
        """
        Resolve this reference to a specific reference in the bytecode.
        """
        pass


class fIndex(ResolvableVarInt):
    """
    Abstract class based on VarInt to represent a distinct function index instead of just an arbitrary number.
    """

    def resolve(self, code: "Bytecode") -> "Function|Native":
        for function in code.functions:
            if function.findex.value == self.value:
                return function
        for native in code.natives:
            if native.findex.value == self.value:
                return native
        raise MalformedBytecode(f"Function index {self.value} not found.")


class tIndex(ResolvableVarInt):
    """
    Reference to a type in the bytecode.
    """

    def resolve(self, code: "Bytecode") -> "Type":
        return code.types[self.value]


class gIndex(ResolvableVarInt):
    """
    Reference to a global object in the bytecode.
    """

    def resolve(self, code: "Bytecode") -> "Type":
        return code.global_types[self.value].resolve(code)

    def resolve_str(self, code: "Bytecode") -> str:
        return code.const_str(self.value)


class strRef(ResolvableVarInt):
    """
    Reference to a string in the bytecode.
    """

    def resolve(self, code: "Bytecode") -> str:
        return code.strings.value[self.value]


class intRef(ResolvableVarInt):
    """
    Reference to an integer in the bytecode.
    """

    def resolve(self, code: "Bytecode") -> SerialisableInt:
        return code.ints[self.value]


class floatRef(ResolvableVarInt):
    """
    Reference to a float in the bytecode.
    """

    def resolve(self, code: "Bytecode") -> SerialisableF64:
        return code.floats[self.value]


class bytesRef(ResolvableVarInt):
    """
    Reference to a byte string in the bytecode.
    """

    def resolve(self, code: "Bytecode") -> bytes:
        if code.bytes:
            return code.bytes.value[self.value]
        else:
            raise MalformedBytecode("No bytes block found.")


class fieldRef(ResolvableVarInt):
    """
    Reference to a field in an object definition.
    """

    obj: Optional["Obj"] = None

    def resolve(self, code: "Bytecode") -> "Field":
        if self.obj:
            return self.obj.resolve_fields(code)[self.value]
        raise ValueError(
            "Cannot resolve field without context. Try setting `field.obj` to an instance of `Obj`, or use `field.resolve_obj(code, obj)` instead."
        )

    def resolve_obj(self, code: "Bytecode", obj: "Obj") -> "Field":
        self.obj = obj
        return obj.resolve_fields(code)[self.value]


class Reg(ResolvableVarInt):
    """
    Reference to a register in the bytecode.
    """

    def resolve(self, code: "Bytecode") -> "Type":
        return code.types[self.value]


class InlineBool(Serialisable):
    """
    Inline boolean value.
    """

    def __init__(self) -> None:
        self.varint = VarInt()
        self.value: bool = False

    def deserialise(self, f: BinaryIO | BytesIO) -> "InlineBool":
        self.varint.deserialise(f)
        self.value = bool(self.varint.value)
        return self

    def serialise(self) -> bytes:
        self.varint.value = int(self.value)
        return self.varint.serialise()


class VarInts(Serialisable):
    """
    List of VarInts.
    """

    def __init__(self) -> None:
        self.n = VarInt()
        self.value: List[VarInt] = []

    def deserialise(self, f: BinaryIO | BytesIO) -> "VarInts":
        self.n.deserialise(f)
        for _ in range(self.n.value):
            self.value.append(VarInt().deserialise(f))
        return self

    def serialise(self) -> bytes:
        return b"".join([self.n.serialise(), b"".join([value.serialise() for value in self.value])])


class Regs(Serialisable):
    """
    List of references to registers.
    """

    def __init__(self) -> None:
        self.n = VarInt()
        self.value: List[Reg] = []

    def deserialise(self, f: BinaryIO | BytesIO) -> "Regs":
        self.n.deserialise(f)
        for _ in range(self.n.value):
            self.value.append(Reg().deserialise(f))
        return self

    def serialise(self) -> bytes:
        return b"".join([self.n.serialise(), b"".join([value.serialise() for value in self.value])])


class StringsBlock(Serialisable):
    """
    Block of strings in the bytecode. Contains a list of strings and their lengths.
    """

    def __init__(self) -> None:
        self.length = SerialisableInt()
        self.length.length = 4
        self.value: List[str] = []
        self.lengths: List[VarInt] = []

    def deserialise(self, f: BinaryIO | BytesIO, nstrings: int) -> "StringsBlock":
        self.length.deserialise(f, length=4)
        size = self.length.value
        sdata: bytes = f.read(size)
        strings: List[str] = []
        lengths: List[VarInt] = []
        curpos = 0

        for _ in range(nstrings):
            sz = VarInt().deserialise(f)
            # Check if we can read string + null terminator
            if curpos + sz.value + 1 > size:
                raise ValueError("Invalid string")

            # Verify null terminator
            if sdata[curpos + sz.value] != 0:
                raise ValueError("Invalid string")

            str_value = sdata[curpos : curpos + sz.value]
            strings.append(str_value.decode("utf-8", errors="surrogateescape"))
            lengths.append(sz)

            curpos += sz.value + 1  # Move past string and null terminator

        self.value = strings
        self.lengths = lengths
        return self

    def serialise(self) -> bytes:
        strings_data = bytearray()
        for string in self.value:
            encoded = string.encode("utf-8", errors="surrogateescape")
            strings_data.extend(encoded)
            strings_data.append(0)  # null terminator

        self.length.value = len(strings_data)
        self.lengths = [VarInt(len(string.encode("utf-8", errors="surrogateescape"))) for string in self.value]

        result = bytearray(self.length.serialise())
        result.extend(strings_data)
        for length in self.lengths:
            result.extend(length.serialise())

        return bytes(result)


class BytesBlock(Serialisable):
    """
    Block of bytes in the bytecode. Contains a list of byte strings and their lengths.
    """

    def __init__(self) -> None:
        self.size = SerialisableInt()
        self.size.length = 4
        self.value: List[bytes] = []
        self.nbytes = 0

    def deserialise(self, f: BinaryIO | BytesIO, nbytes: int) -> "BytesBlock":
        self.nbytes = nbytes
        self.size.deserialise(f, length=4)
        raw = f.read(self.size.value)
        positions: List[VarInt] = []
        for _ in range(nbytes):
            pos = VarInt()
            pos.deserialise(f)
            positions.append(pos)
        positions_int = [pos.value for pos in positions]
        for i in range(len(positions_int)):
            start = positions_int[i]
            end = positions_int[i + 1] if i + 1 < len(positions_int) else len(raw)
            self.value.append(raw[start:end])  # Append the extracted byte string
        return self

    def serialise(self) -> bytes:
        raw_data = b"".join(self.value)
        self.size.value = len(raw_data)
        size_serialised = self.size.serialise()
        positions = []
        current_pos = 0
        for byte_str in self.value:
            positions.append(VarInt(current_pos))
            current_pos += len(byte_str)
        positions_serialised = b"".join([pos.serialise() for pos in positions])
        return size_serialised + raw_data + positions_serialised


class TypeDef(Serialisable):
    """
    Abstract class for all type definition fields.
    """


class _NoDataType(TypeDef):
    """
    Base typedef for types with no data.
    """

    def __init__(self) -> None:
        pass

    def deserialise(self, f: BinaryIO | BytesIO) -> "_NoDataType":
        return self

    def serialise(self) -> bytes:
        return b""


class Void(_NoDataType):
    """
    Void type, no data. Used to discard data (eg. reg: Void = call f@**).
    """

    pass


class U8(_NoDataType):
    """
    Unsigned 8-bit integer type, no data.
    """

    pass


class U16(_NoDataType):
    """
    Unsigned 16-bit integer type, no data.
    """

    pass


class I32(_NoDataType):
    """
    Signed 32-bit integer type, no data.
    """

    pass


class I64(_NoDataType):
    """
    Signed 64-bit integer type, no data.
    """

    pass


class F32(_NoDataType):
    """
    32-bit float type, no data.
    """

    pass


class F64(_NoDataType):
    """
    64-bit float type, no data.
    """

    pass


class Bool(_NoDataType):
    """
    Boolean type, no data.
    """

    pass


class Bytes(_NoDataType):
    """
    Bytes type, no data.
    """

    pass


class Dyn(_NoDataType):
    """
    Dynamic type, no data. Can store any type of data in a typed register as a pointer.
    """

    pass


class Fun(TypeDef):
    """
    Stores metadata about a function (signatures). When referenced in conjunction with a Proto or Method, it can be used to reconstruct the full function signature. See `crashlink.disasm.func_header` for a working reference.
    """

    def __init__(self) -> None:
        self.nargs = VarInt()
        self.args: List[tIndex] = []
        self.ret = tIndex()

    def deserialise(self, f: BinaryIO | BytesIO) -> "Fun":
        self.nargs.deserialise(f)
        for _ in range(self.nargs.value):
            self.args.append(tIndex().deserialise(f))
        self.ret.deserialise(f)
        return self

    def serialise(self) -> bytes:
        return b"".join(
            [
                self.nargs.serialise(),
                b"".join([idx.serialise() for idx in self.args]),
                self.ret.serialise(),
            ]
        )


class Field(Serialisable):
    """
    Represents a field in a class definition.
    """

    def __init__(self) -> None:
        self.name = strRef()
        self.type = tIndex()

    def deserialise(self, f: BinaryIO | BytesIO) -> "Field":
        self.name.deserialise(f)
        self.type.deserialise(f)
        return self

    def serialise(self) -> bytes:
        return b"".join([self.name.serialise(), self.type.serialise()])


class Proto(Serialisable):
    """
    Represents a prototype of a function
    """

    def __init__(self) -> None:
        self.name = strRef()
        self.findex = fIndex()
        self.pindex = VarInt()  # unknown use

    def deserialise(self, f: BinaryIO | BytesIO) -> "Proto":
        self.name.deserialise(f)
        self.findex.deserialise(f)
        self.pindex.deserialise(f)
        return self

    def serialise(self) -> bytes:
        return b"".join([self.name.serialise(), self.findex.serialise(), self.pindex.serialise()])


class Binding(Serialisable):
    """
    Represents a binding of a field to a class.
    """

    def __init__(self) -> None:
        self.field = fieldRef()
        self.findex = fIndex()

    def deserialise(self, f: BinaryIO | BytesIO) -> "Binding":
        self.field.deserialise(f)
        self.findex.deserialise(f)
        return self

    def serialise(self) -> bytes:
        return b"".join([self.field.serialise(), self.findex.serialise()])


class Obj(TypeDef):
    """
    Represents a class definition. Contains:

    - name: strRef
    - super: tIndex
    - _global: gIndex
    - nfields: VarInt
    - nprotos: VarInt
    - nbindings: VarInt
    - fields: List[Field]
    - protos: List[Proto]
    - bindings: List[Binding]
    """

    def __init__(self) -> None:
        self.name = strRef()
        self.super = tIndex()
        self._global = gIndex()
        self.nfields = VarInt()
        self.nprotos = VarInt()
        self.nbindings = VarInt()
        self.fields: List[Field] = []
        self.protos: List[Proto] = []
        self.bindings: List[Binding] = []

    def deserialise(self, f: BinaryIO | BytesIO) -> "Obj":
        self.name.deserialise(f)
        self.super.deserialise(f)
        self._global.deserialise(f)
        self.nfields.deserialise(f)
        self.nprotos.deserialise(f)
        self.nbindings.deserialise(f)
        for _ in range(self.nfields.value):
            self.fields.append(Field().deserialise(f))
        for _ in range(self.nprotos.value):
            self.protos.append(Proto().deserialise(f))
        for _ in range(self.nbindings.value):
            self.bindings.append(Binding().deserialise(f))
        return self

    def serialise(self) -> bytes:
        return b"".join(
            [
                self.name.serialise(),
                self.super.serialise(),
                self._global.serialise(),
                self.nfields.serialise(),
                self.nprotos.serialise(),
                self.nbindings.serialise(),
                b"".join([field.serialise() for field in self.fields]),
                b"".join([proto.serialise() for proto in self.protos]),
                b"".join([binding.serialise() for binding in self.bindings]),
            ]
        )

    def resolve_fields(self, code: "Bytecode") -> List[Field]:
        """
        Resolves all fields across the class heirarchy. For instance:
        class A {
            var a: Int;
        }
        class B extends A {
            var b: Int;
        }
        Where a is field 0 and b is field 1
        """
        if self.super.value < 0:  # no superclass
            return self.fields
        fields: List[Field] = []
        visited_types = set()
        current_type: Optional[Obj] = self
        while current_type:
            if id(current_type) in visited_types:
                raise ValueError("Cyclic inheritance detected in class hierarchy.")
            visited_types.add(id(current_type))
            fields = current_type.fields + fields
            if current_type.super.value < 0:
                current_type = None
            else:
                defn = current_type.super.resolve(code).definition
                if not isinstance(defn, Obj):
                    raise ValueError("Invalid superclass type.")
                current_type = defn
        return fields

    def __str__(self) -> str:
        return f"<Obj: f@{self.name}>"

    def __repr__(self) -> str:
        return self.__str__()

    def str_resolve(self, code: "Bytecode") -> str:
        return f"<Obj: {self.name.resolve(code)}>"


class Array(_NoDataType):
    """
    Array type, no data.
    """

    pass


class TypeType(_NoDataType):
    """
    Type wrapping a type, no data.
    """

    pass


class Ref(TypeDef):
    """
    Memory reference to an instance of a type.
    """

    def __init__(self) -> None:
        self.type = tIndex()

    def deserialise(self, f: BinaryIO | BytesIO) -> "Ref":
        self.type.deserialise(f)
        return self

    def serialise(self) -> bytes:
        return self.type.serialise()


class Virtual(TypeDef):
    """
    Virtual type, used for virtual/abstract classes.
    """

    def __init__(self) -> None:
        self.nfields = VarInt()
        self.fields: List[Field] = []

    def deserialise(self, f: BinaryIO | BytesIO) -> "Virtual":
        self.nfields.deserialise(f)
        for _ in range(self.nfields.value):
            self.fields.append(Field().deserialise(f))
        return self

    def serialise(self) -> bytes:
        return b"".join(
            [
                self.nfields.serialise(),
                b"".join([field.serialise() for field in self.fields]),
            ]
        )


class DynObj(_NoDataType):
    """
    Dynamic object type, no data.
    """

    pass


class Abstract(TypeDef):
    """
    Abstract class type.
    """

    def __init__(self) -> None:
        self.name = strRef()

    def deserialise(self, f: BinaryIO | BytesIO) -> "Abstract":
        self.name.deserialise(f)
        return self

    def serialise(self) -> bytes:
        return self.name.serialise()


class EnumConstruct(Serialisable):
    """
    Construct of an enum.
    """

    def __init__(self) -> None:
        self.name = strRef()
        self.nparams = VarInt()
        self.params: List[tIndex] = []

    def deserialise(self, f: BinaryIO | BytesIO) -> "EnumConstruct":
        self.name.deserialise(f)
        self.nparams.deserialise(f)
        for _ in range(self.nparams.value):
            self.params.append(tIndex().deserialise(f))
        return self

    def serialise(self) -> bytes:
        return b"".join(
            [
                self.name.serialise(),
                self.nparams.serialise(),
                b"".join([param.serialise() for param in self.params]),
            ]
        )


class Enum(TypeDef):
    """
    Enum type.
    """

    def __init__(self) -> None:
        self.name = strRef()
        self._global = gIndex()
        self.nconstructs = VarInt()
        self.constructs: List[EnumConstruct] = []

    def deserialise(self, f: BinaryIO | BytesIO) -> "Enum":
        self.name.deserialise(f)
        self._global.deserialise(f)
        self.nconstructs.deserialise(f)
        for _ in range(self.nconstructs.value):
            self.constructs.append(EnumConstruct().deserialise(f))
        return self

    def serialise(self) -> bytes:
        return b"".join(
            [
                self.name.serialise(),
                self._global.serialise(),
                self.nconstructs.serialise(),
                b"".join([construct.serialise() for construct in self.constructs]),
            ]
        )


class Null(TypeDef):
    """
    Null of a certain type.
    """

    def __init__(self) -> None:
        self.type = tIndex()

    def deserialise(self, f: BinaryIO | BytesIO) -> "Null":
        self.type.deserialise(f)
        return self

    def serialise(self) -> bytes:
        return self.type.serialise()


class Method(Fun):
    """
    Method type, identical to Fun.
    """

    pass


class Struct(Obj):
    """
    Struct type, identical to Obj.
    """

    pass


class Packed(TypeDef):
    """
    Holds an inner type index.
    """

    def __init__(self) -> None:
        self.inner = tIndex()

    def deserialise(self, f: BinaryIO | BytesIO) -> "Packed":
        self.inner.deserialise(f)
        return self

    def serialise(self) -> bytes:
        return self.inner.serialise()


class Type(Serialisable):
    """
    Type definition:

    - kind: SerialisableInt
    - definition: TypeDef
    """

    # fmt: off
    TYPEDEFS: List[type] = [
        Void,     # 0, no data
        U8,       # 1, no data
        U16,      # 2, no data
        I32,      # 3, no data
        I64,      # 4, no data
        F32,      # 5, no data
        F64,      # 6, no data
        Bool,     # 7, no data
        Bytes,    # 8, no data
        Dyn,      # 9, no data
        Fun,      # 10
        Obj,      # 11
        Array,    # 12, no data
        TypeType, # 13, no data
        Ref,      # 14
        Virtual,  # 15
        DynObj,   # 16, no data
        Abstract, # 17
        Enum,     # 18
        Null,     # 19
        Method,   # 20
        Struct,   # 21
        Packed,   # 22
    ]
    # fmt: on

    def __init__(self) -> None:
        self.kind = SerialisableInt()
        self.kind.length = 1
        self.definition: Optional[TypeDef] = None

    def deserialise(self, f: BinaryIO | BytesIO) -> "Type":
        # dbg_print(f"Type @ {tell(f)}")
        self.kind.deserialise(f, length=1)
        try:
            self.TYPEDEFS[self.kind.value]
            _def = self.TYPEDEFS[self.kind.value]()
            self.definition = _def.deserialise(f)
        except IndexError:
            raise MalformedBytecode(f"Invalid type kind found @{tell(f)}")
        return self

    def serialise(self) -> bytes:
        return b"".join(
            [
                self.kind.serialise(),
                self.definition.serialise() if self.definition else b"",
            ]
        )

    def __str__(self) -> str:
        return f"<Type: {self.kind.value} ({self.definition.__class__.__name__})>"

    def __repr__(self) -> str:
        return self.__str__()

    def str_resolve(self, code: "Bytecode") -> str:
        if isinstance(self.definition, Obj):
            return self.definition.str_resolve(code)
        return f"<Type: {self.kind.value} ({self.definition.__class__.__name__})>"


class Native(Serialisable):
    """
    Represents a native function.

    - lib: strRef
    - name: strRef
    - type: tIndex
    - findex: fIndex
    """

    def __init__(self) -> None:
        self.lib = strRef()
        self.name = strRef()
        self.type = tIndex()
        self.findex = fIndex()

    def deserialise(self, f: BinaryIO | BytesIO) -> "Native":
        self.lib.deserialise(f)
        self.name.deserialise(f)
        self.type.deserialise(f)
        self.findex.deserialise(f)
        return self

    def serialise(self) -> bytes:
        return b"".join(
            [
                self.lib.serialise(),
                self.name.serialise(),
                self.type.serialise(),
                self.findex.serialise(),
            ]
        )


class Opcode(Serialisable):
    """
    Represents an opcode.
    """

    TYPE_MAP: Dict[str, type] = {
        "Reg": Reg,
        "Regs": Regs,
        "RefInt": intRef,
        "RefFloat": floatRef,
        "InlineBool": InlineBool,
        "RefBytes": bytesRef,
        "RefString": strRef,
        "RefFun": fIndex,
        "RefField": fieldRef,
        "RefGlobal": gIndex,
        "JumpOffset": VarInt,
        "JumpOffsets": VarInts,
        "RefType": tIndex,
        "RefEnumConstant": VarInt,
        "RefEnumConstruct": VarInt,
        "InlineInt": VarInt,
    }

    def __init__(self) -> None:
        self.code = VarInt()
        self.op: Optional[str] = None
        self.definition: Dict[Any, Any] = {}

    def deserialise(self, f: BinaryIO | BytesIO) -> "Opcode":
        # dbg_print(f"Deserialising opcode at {tell(f)}... ", end="")
        self.code.deserialise(f)
        # dbg_print(f"{self.code.value}... ", end="")
        try:
            _def = opcodes[list(opcodes.keys())[self.code.value]]
        except IndexError:
            # dbg_print()
            raise InvalidOpCode(f"Unknown opcode at {tell(f)}")
        for param, _type in _def.items():
            if _type in self.TYPE_MAP:
                self.definition[param] = self.TYPE_MAP[_type]().deserialise(f)
                continue
            raise InvalidOpCode(f"Invalid opcode definition for {param, _type} at {tell(f)}")
        self.op = list(opcodes.keys())[self.code.value]
        return self

    def serialise(self) -> bytes:
        if self.op:
            self.code.value = list(opcodes.keys()).index(self.op)
        return b"".join(
            [
                self.code.serialise(),
                b"".join([definition.serialise() for name, definition in self.definition.items()]),
            ]
        )

    def __repr__(self) -> str:
        return f"<Opcode: {self.op} {self.definition}>"

    def __str__(self) -> str:
        return self.__repr__()


class fileRef(ResolvableVarInt):
    """
    Reference to a file in the debug info.
    """

    def __init__(self, fid: int = 0, line: int = -1) -> None:
        super().__init__(fid)
        self.line = line

    def resolve(self, code: "Bytecode") -> str:
        """
        Resolve to the filename of the reference.
        """
        if not code.debugfiles:
            raise MalformedBytecode("No debug files found.")
        return code.debugfiles.value[self.value]

    def resolve_line(self, code: "Bytecode") -> int:
        """
        Resolve to the line number in the file of the reference.
        """
        return self.line

    def resolve_pretty(self, code: "Bytecode") -> str:
        """
        Resolve a pretty-printed string: <filename>:<line number>
        """
        return f"{self.resolve(code)}:{self.line}"

    def __eq__(self, other: object) -> bool:
        if not isinstance(other, fileRef):
            return NotImplemented
        return self.value == other.value and self.line == other.line


class DebugInfo(Serialisable):
    """
    Represents debug information for a function, encoded with a delta encoding scheme for compression.
    """

    def __init__(self) -> None:
        self.value: List[fileRef] = []

    def deserialise(self, f: BinaryIO | BytesIO, nops: int) -> "DebugInfo":
        tmp = []
        currfile: int = -1
        currline: int = 0
        i = 0
        while i < nops:
            c = ctypes.c_uint8(ord(f.read(1))).value
            if c & 1 != 0:
                c >>= 1
                currfile = (c << 8) | ctypes.c_uint8(ord(f.read(1))).value
            elif c & 2 != 0:
                delta = c >> 6
                count = (c >> 2) & 15
                while count > 0:
                    count -= 1
                    tmp.append(fileRef(currfile, currline))
                    i += 1
                currline += delta
            elif c & 4 != 0:
                currline += c >> 3
                tmp.append(fileRef(currfile, currline))
                i += 1
            else:
                b2 = ctypes.c_uint8(ord(f.read(1))).value
                b3 = ctypes.c_uint8(ord(f.read(1))).value
                currline = (c >> 3) | (b2 << 5) | (b3 << 13)
                tmp.append(fileRef(currfile, currline))
                i += 1
        self.value = tmp
        return self

    def _flush_repeat(self, w: BinaryIO | BytesIO, curpos: ctypes.c_size_t, rcount: ctypes.c_size_t, pos: int) -> None:
        if rcount.value > 0:
            if rcount.value > 15:
                w.write(ctypes.c_uint8((15 << 2) | 2).value.to_bytes(1, "little"))
                rcount.value -= 15
                self._flush_repeat(w, curpos, rcount, pos)
            else:
                delta = pos - curpos.value
                delta = delta if 0 < delta < 4 else 0
                w.write(ctypes.c_uint8(((delta << 6) | (rcount.value << 2) | 2)).value.to_bytes(1, "little"))
                rcount.value = 0
                curpos.value += delta

    def serialise(self) -> bytes:
        w = BytesIO()
        curfile = -1
        curpos = ctypes.c_size_t(0)
        rcount = ctypes.c_size_t(0)

        for ref in self.value:
            f = ref.value
            p = ref.line
            if f != curfile:
                self._flush_repeat(w, curpos, rcount, p)
                curfile = f
                w.write(ctypes.c_uint8(((f >> 7) | 1)).value.to_bytes(1, "little"))
                w.write(ctypes.c_uint8(f & 0xFF).value.to_bytes(1, "little"))

            if p != curpos.value:
                self._flush_repeat(w, curpos, rcount, p)

            if p == curpos.value:
                rcount.value += 1
            else:
                delta = p - curpos.value
                if 0 < delta < 32:
                    w.write(ctypes.c_uint8((delta << 3) | 4).value.to_bytes(1, "little"))
                else:
                    w.write(ctypes.c_uint8((p << 3) & 0xFF).value.to_bytes(1, "little"))
                    w.write(ctypes.c_uint8((p >> 5) & 0xFF).value.to_bytes(1, "little"))
                    w.write(ctypes.c_uint8((p >> 13) & 0xFF).value.to_bytes(1, "little"))
                curpos.value = p

        self._flush_repeat(w, curpos, rcount, curpos.value)

        return w.getvalue()

    def __eq__(self, other: object) -> bool:
        if not isinstance(other, DebugInfo):
            return NotImplemented
        return self.value == other.value


class Function(Serialisable):
    """
    Represents a function in the bytecode. Due to the interesting ways in which HashLink works, this does not have a name or a signature, but rather a return type and a list of registers and opcodes.
    """

    def __init__(self) -> None:
        self.type = tIndex()
        self.findex = fIndex()
        self.nregs = VarInt()
        self.nops = VarInt()
        self.regs: List[tIndex] = []
        self.ops: List[Opcode] = []
        self.has_debug: Optional[bool] = None
        self.version: Optional[int] = None
        self.debuginfo: Optional[DebugInfo] = None
        self.nassigns: Optional[VarInt] = None
        self.assigns: Optional[List[Tuple[strRef, VarInt]]] = None

    def resolve_file(self, code: "Bytecode") -> str:
        """
        Resolves (in the Bytecode's debugfiles blob) the name of the file this function originates from. Note that this assumes the first opcode's file is the only file this Function was derived from - Functions that derive from multiple files (such as compiler-generated closures or entrypoints) will be resolved to a single file, sometimes incorrectly.
        """
        if not self.has_debug or not self.debuginfo:
            raise ValueError("Cannot get file from non-debug bytecode!")
        return self.debuginfo.value[0].resolve(code)

    def deserialise(self, f: BinaryIO | BytesIO, has_debug: bool, version: int) -> "Function":
        self.has_debug = has_debug
        self.version = version
        self.type.deserialise(f)
        self.findex.deserialise(f)
        # dbg_print(f"----- {self.findex.value} ({tell(f)}) -----")
        self.nregs.deserialise(f)
        self.nops.deserialise(f)
        for _ in range(self.nregs.value):
            self.regs.append(tIndex().deserialise(f))
        for _ in range(self.nops.value):
            self.ops.append(Opcode().deserialise(f))
        if self.has_debug:
            self.debuginfo = DebugInfo().deserialise(f, self.nops.value)
            if self.version >= 3:
                self.nassigns = VarInt().deserialise(f)
                self.assigns = []
                for _ in range(self.nassigns.value):
                    self.assigns.append((strRef().deserialise(f), VarInt().deserialise(f)))
        return self

    def serialise(self) -> bytes:
        res = b"".join(
            [
                self.type.serialise(),
                self.findex.serialise(),
                self.nregs.serialise(),
                self.nops.serialise(),
                b"".join([reg.serialise() for reg in self.regs]),
                b"".join([op.serialise() for op in self.ops]),
            ]
        )
        if self.has_debug and self.debuginfo:
            res += self.debuginfo.serialise()
            if self.version and self.version >= 3 and self.nassigns and self.assigns is not None:
                res += self.nassigns.serialise()
                res += b"".join([b"".join([v.serialise() for v in assign]) for assign in self.assigns])
        return res


class Constant(Serialisable):
    """
    Represents a bytecode constant.
    """

    def __init__(self) -> None:
        self._global = gIndex()
        self.nfields = VarInt()
        self.fields: List[VarInt] = []

    def deserialise(self, f: BinaryIO | BytesIO) -> "Constant":
        self._global.deserialise(f)
        self.nfields.deserialise(f)
        for _ in range(self.nfields.value):
            self.fields.append(VarInt().deserialise(f))
        return self

    def serialise(self) -> bytes:
        return b"".join(
            [
                self._global.serialise(),
                self.nfields.serialise(),
                b"".join([field.serialise() for field in self.fields]),
            ]
        )


class Bytecode(Serialisable):
    """
    The main bytecode class. To read a bytecode file, use the `from_path` class method.

    For more information about the overall structure, see [here](https://n3rdl0rd.github.io/ModDocCE/files/hlboot)
    """

    def __init__(self) -> None:
        self.deserialised = False
        self.magic = RawData(3)
        self.version = SerialisableInt()
        self.version.length = 1
        self.flags = VarInt()
        self.has_debug_info: Optional[bool] = None
        self.nints = VarInt()
        self.nfloats = VarInt()
        self.nstrings = VarInt()
        self.nbytes: Optional[VarInt] = VarInt()
        self.ntypes = VarInt()
        self.nglobals = VarInt()
        self.nnatives = VarInt()
        self.nfunctions = VarInt()
        self.nconstants: Optional[VarInt] = VarInt()
        self.entrypoint = fIndex()

        self.ints: List[SerialisableInt] = []
        self.floats: List[SerialisableF64] = []
        self.strings = StringsBlock()
        self.bytes: Optional[BytesBlock] = BytesBlock()

        self.ndebugfiles: Optional[VarInt] = VarInt()
        self.debugfiles: Optional[StringsBlock] = StringsBlock()

        self.types: List[Type] = []
        self.global_types: List[tIndex] = []
        self.natives: List[Native] = []
        self.functions: List[Function] = []
        self.constants: List[Constant] = []

        self.initialized_globals: Dict[int, Any] = {}

        self.section_offsets: Dict[str, int] = {}

    def _find_magic(self, f: BinaryIO | BytesIO, magic: bytes = b"HLB") -> None:
        buffer_size = 1024
        offset = 0
        while True:
            chunk = f.read(buffer_size)
            if not chunk:
                raise NoMagic("Reached the end of file without finding magic bytes.")
            index = chunk.find(magic)
            if index != -1:
                f.seek(offset + index)
                dbg_print(f"Found bytecode at {tell(f)}... ", end="")
                return
            offset += buffer_size

    @classmethod
    def from_path(cls, path: str, search_magic: bool = True) -> "Bytecode":
        """
        Create a new Bytecode instance from a file path.
        """
        f = open(path, "rb")
        instance = cls().deserialise(f, search_magic=search_magic)
        f.close()
        return instance

    @classmethod
    def from_bytes(cls, data: bytes, search_magic: bool = True) -> "Bytecode":
        """
        Create a new Bytecode instance from a `bytes` object.
        """
        f = BytesIO(data)
        instance = cls().deserialise(f, search_magic=search_magic)
        f.close()
        return instance

    @classmethod
    def create_empty(cls, version: int = 4, no_extra_types: bool = False) -> "Bytecode":
        """
        Creates an empty HashLink bytecode object, ideal for adding custom functions or code to for testing. By default, contains the following types already defined:

        - t@0: Void
        - t@1: I32
        - t@2: F64
        - t@3: Bool

        Optionally, it can be created with only the Void type defined by passing `no_extra_types=True`. Note that for the bytecode to be valid and executable, there must be at least a single function, and this function must have a valid return type, meaning that the bytecode must contain **at least** 1 type.
        """
        instance = Bytecode()
        instance.magic.value = b"HLB"
        instance.version.value = version
        instance.has_debug_info = False
        instance.entrypoint.value = 22

        void = Type()
        void.kind.value = 0  # Void (_NoDataType)
        void.definition = Void()

        if not no_extra_types:
            i32 = Type()
            i32.kind.value = 3
            i32.definition = I32()

            f64 = Type()
            f64.kind.value = 6
            f64.definition = F64()

            bool_t = Type()
            bool_t.kind.value = 7
            bool_t.definition = Bool()

        func = Function()
        func.type.value = 0  # Void return type
        func.findex.value = 22
        func.has_debug = False
        func.version = version

        instance.types.append(void)
        instance.functions.append(func)

        if not no_extra_types:
            instance.types.append(i32)
            instance.types.append(f64)
            instance.types.append(bool_t)

        instance.set_meta()

        return instance

    def deserialise(self, f: BinaryIO | BytesIO, search_magic: bool = True) -> "Bytecode":
        """
        Deserialise the bytecode in-place from an open binary file handle or a BytesIO object. By default will search for the bytecode magic (b'HLB') anywhere in the file, pass `search_magic=False` to disable.
        """
        start_time = datetime.now()
        dbg_print("---- Deserialise ----")
        if search_magic:
            dbg_print("Searching for magic...")
            self._find_magic(f)
        self.track_section(f, "magic")
        self.magic.deserialise(f)
        assert self.magic.value == b"HLB", "Incorrect magic found!"
        self.track_section(f, "version")
        self.version.deserialise(f, length=1)
        dbg_print(f"with version {self.version.value}... ", end="")
        self.track_section(f, "flags")
        self.flags.deserialise(f)
        self.has_debug_info = bool(self.flags.value & 1)
        dbg_print(f"debug info: {self.has_debug_info}. ")
        self.track_section(f, "nints")
        self.nints.deserialise(f)
        self.track_section(f, "nfloats")
        self.nfloats.deserialise(f)
        self.track_section(f, "nstrings")
        self.nstrings.deserialise(f)

        if self.version.value >= 5 and self.nbytes:
            dbg_print(f"Found nbytes (version >= 5) at {tell(f)}")
            self.track_section(f, "nbytes")
            self.nbytes.deserialise(f)
        else:
            self.nbytes = None

        self.track_section(f, "ntypes")
        self.ntypes.deserialise(f)
        self.track_section(f, "nglobals")
        self.nglobals.deserialise(f)
        self.track_section(f, "nnatives")
        self.nnatives.deserialise(f)
        self.track_section(f, "nfunctions")
        self.nfunctions.deserialise(f)

        if self.version.value >= 4 and self.nconstants:
            dbg_print(f"Found nconstants (version >= 4) at {tell(f)}")
            self.track_section(f, "nconstants")
            self.nconstants.deserialise(f)
        else:
            self.nconstants = None

        self.track_section(f, "entrypoint")
        self.entrypoint.deserialise(f)
        dbg_print(f"Entrypoint: f@{self.entrypoint.value}")

        self.track_section(f, "ints")
        for i in range(self.nints.value):
            self.track_section(f, f"int {i}")
            self.ints.append(SerialisableInt().deserialise(f, length=4))

        self.track_section(f, "floats")
        for i in range(self.nfloats.value):
            self.track_section(f, f"float {i}")
            self.floats.append(SerialisableF64().deserialise(f))

        dbg_print(f"Strings section starts at {tell(f)}")
        self.track_section(f, "strings")
        self.strings.deserialise(f, self.nstrings.value)
        dbg_print(f"Strings section ends at {tell(f)}")
        assert self.nstrings.value == len(self.strings.value), "nstrings and len of strings don't match!"

        if self.version.value >= 5 and self.bytes and self.nbytes:
            dbg_print("Deserialising bytes... >=5")
            self.track_section(f, "bytes")
            self.bytes.deserialise(f, self.nbytes.value)
        else:
            self.bytes = None

        if self.has_debug_info and self.ndebugfiles and self.debugfiles:
            dbg_print(f"Deserialising debug files... (at {tell(f)})")
            self.track_section(f, "ndebugfiles")
            self.ndebugfiles.deserialise(f)
            dbg_print(f"Number of debug files: {self.ndebugfiles.value}")
            self.track_section(f, "debugfiles")
            self.debugfiles.deserialise(f, self.ndebugfiles.value)
        else:
            self.ndebugfiles = None
            self.debugfiles = None

        dbg_print(f"Starting main blobs at {tell(f)}")
        dbg_print(f"Types starting at {tell(f)}")
        self.track_section(f, "types")
        for i in range(self.ntypes.value):
            self.track_section(f, f"type {i}")
            self.types.append(Type().deserialise(f))
        dbg_print(f"Globals starting at {tell(f)}")
        self.track_section(f, "globals")
        for i in range(self.nglobals.value):
            self.track_section(f, f"global {i}")
            self.global_types.append(tIndex().deserialise(f))
        dbg_print(f"Natives starting at {tell(f)}")
        self.track_section(f, "natives")
        for i in range(self.nnatives.value):
            self.track_section(f, f"native {i}")
            self.natives.append(Native().deserialise(f))
        dbg_print(f"Functions starting at {tell(f)}")
        self.track_section(f, "functions")
        if not USE_TQDM or self.nfunctions.value < 1000:
            for i in range(self.nfunctions.value):
                self.track_section(f, f"function {i}")
                self.functions.append(Function().deserialise(f, self.has_debug_info, self.version.value))
        else:
            for i in tqdm(range(self.nfunctions.value)):
                self.track_section(f, f"function {i}")
                self.functions.append(Function().deserialise(f, self.has_debug_info, self.version.value))
        if self.nconstants is not None:
            dbg_print(f"Constants starting at {tell(f)}")
            self.track_section(f, "constants")
            for i in range(self.nconstants.value):
                self.track_section(f, f"constant {i}")
                self.constants.append(Constant().deserialise(f))
        dbg_print(f"Bytecode end at {tell(f)}.")
        self.deserialised = True
        dbg_print("Initializing globals...")
        self.init_globals()
        dbg_print(f"{(datetime.now() - start_time).total_seconds()}s elapsed.")
        return self

    def init_globals(self) -> None:
        """
        Internal method to initialize global instances of objects.
        """
        final: Dict[int, Any] = {}
        for const in self.constants:
            res: Dict[str, Any] = {}
            obj = const._global.resolve(self).definition
            if not isinstance(obj, Obj):
                dbg_print("WARNING: Skipping non-Obj constant.")
                continue
            obj_fields = obj.resolve_fields(self)
            for i, field in enumerate(const.fields):
                # Field has:
                # - name: strRef
                # - type: tIndex
                # we need to use the type to know how to resolve the const ref to the actual value
                typ = obj_fields[i].type.resolve(self).definition
                name = obj_fields[i].name.resolve(self)
                if isinstance(typ, I32) or isinstance(typ, U8) or isinstance(typ, U16) or isinstance(typ, I64):
                    res[name] = self.ints[field.value].value
                elif isinstance(typ, F32) or isinstance(typ, F64):
                    res[name] = self.floats[field.value].value
                elif isinstance(typ, Bytes):
                    res[name] = self.strings.value[field.value]
                else:
                    res[name] = field.value
            final[const._global.value] = res
        assert len(final) == len(self.constants), "Not all constants were resolved! Somehow..."
        self.initialized_globals = final

    def fn(self, findex: int, native: bool = True) -> Function | Native:
        """
        Shorthand to to get a Function or a Native by its fIndex.
        """
        for f in self.functions:
            if f.findex.value == findex:
                return f
        if native:
            for n in self.natives:
                if n.findex.value == findex:
                    return n
        raise ValueError(f"Function {findex} not found!")

    def t(self, tindex: int) -> Type:
        """
        Shorthand to get a Type by its index. Equivalent to code.types[tindex]
        """
        return self.types[tindex]

    def g(self, gindex: int) -> Type:
        """
        Shorthand to get a global's type by gIndex.
        """
        for g in self.global_types:
            if g.value == gindex:
                return g.resolve(self)
        raise ValueError(f"Global {gindex} not found!")

    def const_str(self, gindex: int) -> str:
        """
        Gets the value of an initialized global constant `String`.
        """
        # TODO: is this overcomplicated?
        if gindex not in self.initialized_globals:
            if gindex < 0 or gindex >= len(self.global_types):
                raise ValueError(f"Global {gindex} not found!")
            raise ValueError(f"Global {gindex} does not have a constant value!")
        obj = self.global_types[gindex].resolve(self).definition
        if not isinstance(obj, Obj):
            raise TypeError(f"Global {gindex} is not an object!")
        if not obj.name.resolve(self) == "String":
            raise TypeError(f"Global {gindex} is not a string!")
        obj_fields = obj.resolve_fields(self)
        if len(obj_fields) != 2:
            raise ValueError(f"Global {gindex} seems malformed!")
        res = self.initialized_globals[gindex][obj_fields[0].name.resolve(self)]
        if not isinstance(res, str):
            raise TypeError(f"This should never happen!")
        return res

    def serialise(self, auto_set_meta: bool = True) -> bytes:
        """
        Serialise the bytecode to a `bytes` object.
        """
        start_time = datetime.now()
        dbg_print("---- Serialise ----")
        if auto_set_meta:
            dbg_print("Setting meta...")
            self.set_meta()
        res = b"".join(
            [
                self.magic.serialise(),
                self.version.serialise(),
                self.flags.serialise(),
                self.nints.serialise(),
                self.nfloats.serialise(),
                self.nstrings.serialise(),
            ]
        )
        dbg_print(f"VarInt block 1 at {hex(len(res))}")
        if self.version.value >= 5 and self.nbytes:
            res += self.nbytes.serialise()
        res += b"".join(
            [
                self.ntypes.serialise(),
                self.nglobals.serialise(),
                self.nnatives.serialise(),
                self.nfunctions.serialise(),
            ]
        )
        dbg_print(f"VarInt block 2 at {hex(len(res))}")
        if self.version.value >= 4 and self.nconstants:
            res += self.nconstants.serialise()
        res += self.entrypoint.serialise()
        res += b"".join([i.serialise() for i in self.ints])
        res += b"".join([f.serialise() for f in self.floats])
        res += self.strings.serialise()
        if self.version.value >= 5 and self.bytes:
            res += self.bytes.serialise()
        if self.has_debug_info and self.ndebugfiles and self.debugfiles:
            res += b"".join([self.ndebugfiles.serialise(), self.debugfiles.serialise()])
        res += b"".join(
            [
                b"".join([typ.serialise() for typ in self.types]),
                b"".join([typ.serialise() for typ in self.global_types]),
                b"".join([native.serialise() for native in self.natives]),
            ]
        )
        if USE_TQDM:
            res += b"".join([func.serialise() for func in tqdm(self.functions)])
        else:
            res += b"".join([func.serialise() for func in self.functions])
        res += b"".join([constant.serialise() for constant in self.constants])
        dbg_print(f"Final size: {hex(len(res))}")
        dbg_print(f"{(datetime.now() - start_time).total_seconds()}s elapsed.")
        return res

<<<<<<< HEAD
    def get_test_main(self) -> Function:
        for f in self.functions:
            if full_func_name(self, f).endswith("main"):
                return f
        raise ValueError("No main function found!")
=======
    def set_meta(self) -> None:
        """
        Sets bytecode metadata automatically.
        """
        self.flags.value = 1 if self.has_debug_info else 0
        self.nints.value = len(self.ints)
        self.nfloats.value = len(self.floats)
        self.nstrings.value = len(self.strings.value)
        if self.version.value >= 5 and self.bytes and self.nbytes:
            self.nbytes.value = len(self.bytes.value)
        self.ntypes.value = len(self.types)
        self.nglobals.value = len(self.global_types)
        self.nnatives.value = len(self.natives)
        self.nfunctions.value = len(self.functions)
        if self.version.value >= 4 and self.nconstants:
            self.nconstants.value = len(self.constants)
        if self.has_debug_info and self.ndebugfiles and self.debugfiles:
            self.ndebugfiles.value = len(self.debugfiles.value)

    def repair(self) -> None:
        """
        Alternate notation for code.set_meta() for the purpose of clarity.
        """
        self.set_meta()
>>>>>>> 20a16ac0

    def is_ok(self) -> bool:
        """
        Runs a set of basic sanity checks to make sure the bytecode is correct-ish.
        """
        if len(self.ints) != self.nints.value:
            return False

        if len(self.floats) != self.nfloats.value:
            return False

        if len(self.strings.value) != self.nstrings.value:
            return False

        if self.version.value >= 5:
            if self.nbytes is None or self.bytes is None:
                return False
            if len(self.bytes.value) != self.nbytes.value:
                return False

        if len(self.types) != self.ntypes.value:
            return False

        if len(self.global_types) != self.nglobals.value:
            return False

        if len(self.natives) != self.nnatives.value:
            return False

        if len(self.functions) != self.nfunctions.value:
            return False

        if self.version.value >= 4:
            if self.nconstants is None:
                return False
            if len(self.constants) != self.nconstants.value:
                return False

        if self.has_debug_info:
            if self.ndebugfiles is None or self.debugfiles is None:
                return False
            if len(self.debugfiles.value) != self.ndebugfiles.value:
                return False

        return True

    def track_section(self, f: BinaryIO | BytesIO, section_name: str) -> None:
        """
        Internal helper function to denote the location of a data section at a given offset.
        """
        self.section_offsets[section_name] = f.tell()

    def section_at(self, offset: int) -> Optional[str]:
        """
        Returns the name of the bytecode data section at the offset.
        """
        # returns the name of the section at the offset:
        # if the offset is after a section start and before the next section start, it's still in the first section
        for section_name, section_offset in list(reversed(self.section_offsets.items())):
            if offset >= section_offset:
                return section_name
        return None


def get_field_for(code: Bytecode, idx: int) -> Optional[Field]:
    """
    Gets the field for a standalone function index.
    """
    for type in code.types:
        if type.kind.value == Type.TYPEDEFS.index(Obj):
            if not isinstance(type.definition, Obj):
                raise TypeError(f"Expected Obj, got {type.definition}")
            definition: Obj = type.definition
            fields = definition.resolve_fields(code)
            for binding in definition.bindings:  # binding binds a field to a function
                if binding.findex.value == idx:
                    return fields[binding.field.value]
    return None


def get_proto_for(code: Bytecode, idx: int) -> Optional[Proto]:
    """
    Gets the proto for a standalone function index.
    """
    for type in code.types:
        if type.kind.value == Type.TYPEDEFS.index(Obj):
            if not isinstance(type.definition, Obj):
                raise TypeError(f"Expected Obj, got {type.definition}")
            definition: Obj = type.definition
            for proto in definition.protos:
                if proto.findex.value == idx:
                    return proto
    return None


def full_func_name(code: Bytecode, func: Function | Native) -> str:
    """
    Generates a human-readable name for a function or native.
    """
    proto = get_proto_for(code, func.findex.value)
    if proto:
        name = proto.name.resolve(code)
        for type in code.types:
            if type.kind.value == Type.TYPEDEFS.index(Obj):
                if not isinstance(type.definition, Obj):
                    continue
                obj_def: Obj = type.definition
                for fun in obj_def.protos:
                    if fun.findex.value == func.findex.value:
                        return f"{obj_def.name.resolve(code)}.{name}"
    else:
        name = "<none>"
        field = get_field_for(code, func.findex.value)
        if field:
            name = field.name.resolve(code)
            for type in code.types:
                if type.kind.value == Type.TYPEDEFS.index(Obj):
                    if not isinstance(type.definition, Obj):
                        continue
                    _obj_def: Obj = type.definition
                    fields = _obj_def.resolve_fields(code)
                    for binding in _obj_def.bindings:
                        if binding.findex.value == func.findex.value:
                            return f"{_obj_def.name.resolve(code)}.{name}"
    return name<|MERGE_RESOLUTION|>--- conflicted
+++ resolved
@@ -1735,13 +1735,6 @@
         dbg_print(f"{(datetime.now() - start_time).total_seconds()}s elapsed.")
         return res
 
-<<<<<<< HEAD
-    def get_test_main(self) -> Function:
-        for f in self.functions:
-            if full_func_name(self, f).endswith("main"):
-                return f
-        raise ValueError("No main function found!")
-=======
     def set_meta(self) -> None:
         """
         Sets bytecode metadata automatically.
@@ -1766,7 +1759,12 @@
         Alternate notation for code.set_meta() for the purpose of clarity.
         """
         self.set_meta()
->>>>>>> 20a16ac0
+
+    def get_test_main(self) -> Function:
+        for f in self.functions:
+            if full_func_name(self, f).endswith("main"):
+                return f
+        raise ValueError("No main function found!")
 
     def is_ok(self) -> bool:
         """
